import disnake
from disnake.ext import commands
from disnake.ui import Button, View
from typing import List, Optional, Tuple
from character.player import Player, PlayerRoster
from adventure.pvp import start_pvp_battle
from tortoise.expressions import Q
# from utils.Embeds import create_embed
from utils.Database import Users, PvpMatches, AllItems
from utils.Styles import EXCLAMATION
from utils.base import CogNotLoadedError
from utils.ParamsUtils import format_num_abbr1
import random, asyncio, json, math, copy
from rich import print
from collections import defaultdict
import roman
# from character.pvp_stats import PvPStats

COMBAT_STATS = ['pATK','mATK','pDEF','mDEF','pPEN','mPEN','SPD','ACC','EVA','CRIT','CRIT DMG']

# Elemental effectiveness
ELEMENT_EFFICACY_DICT = defaultdict(dict)

with open('./data/element_matrix.tsv', 'r') as f:
    defending_elements = f.readline().strip('\n').split('\t')[1:]
    for line in f:
        items = line.strip('\n').split('\t')
        attacking_element = items[0]
        multipliers = []
        for item in items[1:]:
            multiplier_str = item.lstrip('x')
            if '/' in multiplier_str:
                numerator, denominator = multiplier_str.split('/')
                multipliers.append(float(numerator)/float(denominator))
            else:
                multipliers.append(int(multiplier_str))
        for defending_element, multiplier in zip(defending_elements, multipliers):
            ELEMENT_EFFICACY_DICT[attacking_element][defending_element] = multiplier

# TODO: remove bruv from shop
# Action descriptions
# - dealing x magical damage, dealing x physical damage, dealing x mixed damage, dealing x true damage
# Mention status effects applied
# A player who is dead cannot attack
# Lock in techniques for the duration of a match (cannot learn/unlearn)
# Process turns at once rather than by the person who last clicked
# Speed -> order of actions correspond
# Status effect levels
# Elemental immunities
# Status effects should happen at end of turn
# Check if Skeleton king attacking another one is dark on dark damage (0.5 multiplier)
# Use full technique names [OK]
# Add debuffs to combat log [OK]
# Stun/silence should depend on speed [OK]
# +xx stat on an attack should be treated as permanent passive with conditional triggering (WL claw ACC+40) [OK-just don't announce]
# If it's 99 turns, say "for the rest of the battle" [OK]
# Dodging should also dodge technique's status effects/buffs and debuffs [OK]
# Someone with one star lower cultivation can only win through a lucky crit/dodge
# otherwise most of the time the person with higher cultivation wins
# basic attacks only

def simple_embed(title: str, description: str, color: int = 0x00ff00) -> disnake.Embed:
    return disnake.Embed(
        title=title,
        description=description,
        color=color
    )

def to_nonneg(number):
    return max(0, number)

def random_success(chance):
    return (random.random() < chance)

'''
Examples of player_stats_dict, player_action_dict, player_status_dict

example_player_stats_dict = {
    player1_user_ID: {
        'pATK': 200, # Physical Attack
        'mATK': 200, # Magical Attack
        'pDEF': 200, # Physical Defense
        'mDEF': 200, # Magical Defense
        'pPEN': 0.1, # Physical Penetration
        'mPEN': 0.1, # Magical Penetration
        'SPD': 100, # Speed
        'ACC': 0.95, # Accuracy
        'EVA': 0.05, # Evasion (dodge)
        'CRIT': 0.05, # Critical rate
        'CRIT DMG': 1.50, # Critical damage multiplier
        'HP': 2000, 
        'Max HP': 2000, 
        'Qi': 100,
        'Max Qi': 100,
        'Elemental Affinities': ['Fire', 'Water', 'Earth'],
    },
    player2_user_ID: { ... }
}

example_player_action_dict = { 
    player1_user_ID: { 
        'name': 'wopwop', 
        'description': 'Player1 used `wopwop`, dealing 3,455 damage to Player2'
    },
    player2_user_ID: None # Indicates player has not submitted an action yet
}

example_player_status_dict = {
    player1_user_ID: {
        'cooldowns': {}, # technique ID -> remaining cooldown
        'debuffs': [], # (debuff stat, value, remaining cooldown) list
        'buffs': [] # (buff stat, value, remaining cooldown) list
        'status': { # status type -> {source, duration}
            'Confusion': {
                'source': player2_user_ID,
                'duration': 1,
                'potency': 1
            }
            'Nine Turning Wind': {
                'source': player1_user_ID,
                'duration': 99,
                'potency': 1,
                'dodge_bonus': True,
            }
            'Freeze': False,
        },
        'summons': [{ # List of summons (retains summon after it dies)
            'name': 'Skeleton King',
            'HP': skeleton_hp,
            'Max HP': skeleton_hp,
            'SPD': skeleton_speed,
            'active': True,
            'Elemental Affinities': ['Dark'],
            'Elemental Immunities': ['Fire', 'Water'],
        }]
    }
}
'''

class PvPMatch(): # In-memory representation of a match

    def __init__(self, match_id: int, challenger_id: int, defender_id: int,
        player_stats_dict: dict, player_action_dict: dict, player_status_dict: dict, player_techniques_dict: dict
    ):
        # Initialize match
        self._id = match_id  # Store the match ID (create database record first)
        self.challenger_id = challenger_id
        self.defender_id = defender_id
        self.status = "pending" # Match status
        self.turn = 1 # Turn number
        self.terrain = 'Earth' # TODO
        
        # Store player stats, actions, and status
        self.player_stats_dict = player_stats_dict # Dictionary: user ID -> stats dict
        self.player_action_dict = player_action_dict # Dictionary: user ID -> action dict
        self.player_status_dict = player_status_dict # Dictionary: user ID -> status dict
        self.player_techniques_dict = player_techniques_dict # Dictionary: user ID -> tech_id -> original cooldown, Qi cost
        self.player_summon_action_dict = defaultdict(dict) # Dictionary: user ID -> summon ID -> action dict
        
        # Store decriptions of all actions taken during this turn
        self.action_descriptions = []

        # Store players that have already moved
        self.finished_players = set()

        # Apply permanent passive effects at the start of the match
        self.apply_all_passive_effects()

    # Apply technique one-time permanent passive effect(s) to one player
    def apply_passive_effect(self, player_id, technique_id):
        # ================================================================================
        # HARDCODED TECHNIQUE EFFECTS PORTION
        # ================================================================================
        if technique_id == 'windimages':
            self.player_stats_dict[player_id]['SPD'] = math.ceil(1.25 * self.player_stats_dict[player_id]['SPD'])
            self.player_stats_dict[player_id]['EVA'] = math.ceil(1.25 * self.player_stats_dict[player_id]['EVA'])
        elif technique_id == 'ninewindsteps':
            self.player_stats_dict[player_id]['EVA'] = math.ceil(1.20 * self.player_stats_dict[player_id]['EVA'])
        elif technique_id == 'skysteps':
            self.player_stats_dict[player_id]['SPD'] = math.ceil(1.20 * self.player_stats_dict[player_id]['SPD'])
            self.player_stats_dict[player_id]['EVA'] = math.ceil(1.20 *  self.player_stats_dict[player_id]['EVA'])
        elif technique_id == 'cottonhand':
            self.player_stats_dict[player_id]['pATK'] = math.ceil(1.15 * self.player_stats_dict[player_id]['pATK'])
            self.player_stats_dict[player_id]['mATK'] = math.ceil(1.15 * self.player_stats_dict[player_id]['mATK'])
            self.player_stats_dict[player_id]['pDEF'] = math.ceil(1.15 * self.player_stats_dict[player_id]['pDEF'])
            self.player_stats_dict[player_id]['mDEF'] = math.ceil(1.15 * self.player_stats_dict[player_id]['mDEF'])
        elif technique_id == 'ninewindsteps':
            self.player_stats_dict[player_id]['EVA'] = math.ceil(1.20 * self.player_stats_dict[player_id]['EVA'])
            self.player_status_dict[player_id]['status']['Nine Turning Wind'] = {
                'source': player_id,
                'duration': 99,
                'potency': 1,
                'dodge_bonus': False,
            }
        elif technique_id == 'incinflame':
            self.player_status_dict[player_id]['status']['Freeze Immunity'] = {
                'source': player_id,
                'duration': 99,
                'potency': 1,
            }
<<<<<<< HEAD
        elif technique_id == 'woodsword':
            self.player_status_dict[player_id]['status']['Green Wood Sword'] = {
                'source': player_id,
                'duration': 99,
                'potency': 1,
            }
            self.player_status_dict[player_id]['status']['Poison Resistance'] = { # Assume resistance cannot stack (for now)
                'source': player_id,
                'duration': 99,
                'potency': 0.1,
            }
            self.player_status_dict[player_id]['status']['Bleed Resistance'] = { # Assume resistance cannot stack (for now)
                'source': player_id,
                'duration': 99,
                'potency': 0.1,
            }
=======
        elif technique_id == 'killerwind':
            self.player_stats_dict[player_id]['SPD'] = math.ceil(1.10 * self.player_stats_dict[player_id]['SPD'])
            self.player_status_dict[player_id]['status']['Terrain Debuff Immunity'] = {
                'source': player_id,
                'duration': 99,
                'potency': 1,
                'terrain': [], # None specified means immunity to all terrains
            }
        elif technique_id == 'purpburst':
            self.player_stats_dict[player_id]['SPD'] = math.ceil(1.20 * self.player_stats_dict[player_id]['SPD'])
            self.player_stats_dict[player_id]['EVA'] = math.ceil(1.15 * self.player_stats_dict[player_id]['EVA'])
        elif technique_id == 'bloodspirit':
            increased_HP = math.ceil(1.25 * self.player_stats_dict[player_id]['Max HP'])
            self.player_stats_dict[player_id]['Max HP'] = increased_HP
            self.player_stats_dict[player_id]['HP'] = increased_HP
            self.player_stats_dict[player_id]['pDEF'] = math.ceil(1.15 * self.player_stats_dict[player_id]['pDEF'])
>>>>>>> 4d41ece7

    # Apply all technique permanent passive effects to all players
    def apply_all_passive_effects(self):
        for player_id in self.player_techniques_dict:
            for technique_id in self.player_techniques_dict[player_id]:
                self.apply_passive_effect(player_id, technique_id)

    # Get a list of current player status effects
    def get_player_status_effects(self, player_id):
        active_effects = []

        for status_effect in self.player_status_dict[player_id]['status']:
            duration = self.player_status_dict[player_id]['status'][status_effect]['duration']
            if duration > 0:
                active_effects.append(status_effect)
        
        return active_effects

    # Access match data
    def get_match_data(self):
        return self.challenger_id, self.defender_id, self.turn, self.player_stats_dict, self.player_action_dict, self.player_status_dict

    # Update match information in database
    async def update_database_record(self):
        await PvpMatches.filter(id=self._id).update(status=self.status, turn=self.turn, player_stats=self.player_stats_dict)
    
    # Store one player's action
    def store_action(self, player_id: int, battle_action):
        self.player_action_dict[player_id] = battle_action
    
    # Store one player's summon's action
    def store_summon_action(self, player_id: int, summon_id: int, battle_action):
        self.player_summon_action_dict[player_id][summon_id] = battle_action

    # Clear player (and summon) actions
    def clear_player_actions(self):
        for player_id in self.player_action_dict:
            self.player_action_dict[player_id] = None
        for player_id in self.player_summon_action_dict:
            for summon_id in self.player_summon_action_dict[player_id]:
                self.player_summon_action_dict[player_id][summon_id] = None

    # Get player in list with highest current SPD
    def get_next_player_or_summon(self, player_or_summon_list: list):
        
        player_summon_SPD_dict = {}
        for player_id in self.player_stats_dict:
            for summon in self.player_status_dict[player_id]['summons']:
                if summon['active']:
                    player_summon_SPD_dict[(player_id, summon['name'])] = summon['SPD']
        # print(player_summon_SPD_dict, "player_or_summon_list", player_or_summon_list)
        player_or_summon_SPD_dict = {}
        for player_or_summon in player_or_summon_list:
            if isinstance(player_or_summon, int):
                player_id = player_or_summon
                player_or_summon_SPD_dict[player_or_summon] = self.player_stats_dict[player_id]['SPD']
            else:
                player_or_summon_SPD_dict[player_or_summon] = player_summon_SPD_dict[player_or_summon]
        
        ordered_player_SPD_tups = sorted(player_or_summon_SPD_dict.items(), key=lambda x: x[1], reverse=True)
        return ordered_player_SPD_tups[0][0]

    # Get all players and active summons
    def get_all_players_and_summons(self):
        all_players_and_summons = []
        for player_id in self.player_action_dict:
            all_players_and_summons.append(player_id)
            for summon in self.player_status_dict[player_id]['summons']:
                if summon['active']:
                    all_players_and_summons.append((player_id, summon['name']))
        return all_players_and_summons

    # Check if all players have submitted actions
    def all_players_ready(self):
        return all([(self.player_action_dict[player_id] != None) for player_id in self.player_action_dict])

    # Check if a player has won (currently only works for 1v1)
    def check_winner(self):
        end_of_match = False
        for player_id in self.player_stats_dict:
            if self.player_stats_dict[player_id]['HP'] <= 0:
                loser = player_id
                end_of_match = True
            else:
                alive_player = player_id
        if end_of_match:
            return alive_player
        else:
            return False # Nobody has died, match is not yet over

    # Get list of dead summons
    def get_dead_summons(self):
        dead_player_summon_tups = []
        for player_id in self.player_status_dict:
            for summon in self.player_status_dict[player_id]['summons']:
                if summon['HP'] <= 0:
                    dead_player_summon_tups.append((player_id, summon['name']))
        return dead_player_summon_tups
    
    # Update cooldowns for a specific player
    def update_cooldowns(self, player_id: int):
        status_dict = self.player_status_dict[player_id]
        
        for technique in status_dict['cooldowns']: # Technique usage cooldowns
            status_dict['cooldowns'][technique] = max(0, status_dict['cooldowns'][technique] - 1)
        
        for status_effect in status_dict['status']: # Status effect durations (and turns since last use)

            duration = status_dict['status'][status_effect]['duration']
            if status_effect == 'Chill' and duration == 1: # Special case
                SPD_reduction = status_dict['status'][status_effect]['potency'] * 0.1
                self.player_stats_dict[player_id]['SPD'] *= (1/(1 - SPD_reduction)) # Revert
            status_dict['status'][status_effect]['duration'] = max(0, (duration if duration == 99 else (duration - 1)))

            if 'turns_since_last_use' in status_dict['status'][status_effect]:
                 status_dict['status'][status_effect]['turns_since_last_use'] += 1
        
        updated_buffs = []
        for buff_stat, buff_value, cooldown, buff_type in status_dict['buffs']: # Buff durations
            if cooldown == 1: # Buff will expire
                if buff_type == 'prop':
                    self.player_stats_dict[player_id][buff_stat] *= (1/(1 + buff_value)) # Revert
                    self.player_stats_dict[player_id][buff_stat] = math.ceil(self.player_stats_dict[player_id][buff_stat])
                elif buff_type == 'flat':
                    self.player_stats_dict[player_id][buff_stat] -= buff_value # Refert
            else:
                updated_buffs.append((buff_stat, buff_value, (cooldown if cooldown == 99 else (cooldown - 1)), buff_type))
        status_dict['buffs'] = updated_buffs

        updated_debuffs = []
        for debuff_stat, debuff_value, cooldown, debuff_type in status_dict['debuffs']: # Debuff durations
            if cooldown == 1: # Debuff will expire
                if debuff_type == 'prop':
                    self.player_stats_dict[player_id][debuff_stat] *= (1/(1 - debuff_value)) # Revert
                    self.player_stats_dict[player_id][debuff_stat] = math.ceil(self.player_stats_dict[player_id][debuff_stat])
                elif debuff_type == 'flat':
                    self.player_stats_dict[player_id][debuff_stat] += debuff_value # Revert
            else:
                updated_debuffs.append((debuff_stat, debuff_value, (cooldown if cooldown == 99 else (cooldown - 1)), debuff_type))
        status_dict['debuffs'] = updated_debuffs

    # Execute target response to attacker action
    # OR attacker response to attacker action (such as checking for HP dropping below a threshold)
    async def execute_target_response(self, action):
        responder_id = action.target

        for player_id in [action.target, action.player]:
            if 'bloodspirit' in self.player_techniques_dict[player_id]:
                # When the user's HP drops below 50%, gain +30% Physical Attack and +20% Speed for 5 turns
                player_HP = self.player_stats_dict[player_id]['HP']
                player_MaxHP = self.player_stats_dict[player_id]['Max HP']
                if player_HP < (0.5 * player_MaxHP):
                    # If Blood Spirit Skill buff triggered within last 5 turns, do not stack buff
                    if 'Blood Spirit Skill' in self.player_status_dict[player_id]['status'] and self.player_status_dict[player_id]['status']['Blood Spirit Skill']['duration'] > 0:
                        pass
                    else:
                        self.player_status_dict[player_id]['buffs'].append(('pATK', 0.3, 5 + 1, 'prop'))
                        self.player_status_dict[player_id]['buffs'].append(('SPD', 0.2, 5 + 1, 'prop'))
                        self.player_status_dict[player_id]['status']['Blood Spirit Skill'] = {
                            'source': player_id,
                            'duration': 5+1,
                            'potency': 1,
                        }
                        action.description.append(f'\n<@{player_id}> activated **Blood Spirit Skill**, gaining +30% pATK and +20% SPD for 5 turns!')
        
        if 'windimages' in self.player_techniques_dict[responder_id]:
            if action.dodged: # Target dodged this attack
                # 30% chance of confusing the attacker
                if random_success(0.3):
                    self.player_status_dict[action.player]['status']['Confusion'] = {
                        'source': responder_id,
                        'duration': 1+1,
                        'potency': 3,
                    }
                    action.description.append(f'\n<@{responder_id}> inflicted **Confusion III** on <@{action.player}> for one turn!')

        if 'incinflame' in self.player_techniques_dict[responder_id]:
            # When the user is hit by a physical attack, there is a 20% chance to inflict "Burn II" on the attacker
            for attack_component in action.attack_components:
                if attack_component.damage_type == 'physical':
                    if random_success(0.2):
                        self.player_status_dict[action.player]['status']['Burn'] = {
                            'source': responder_id,
                            'duration': 1+1,
                            'potency': 2,
                        }
                        action.description.append(f'\n<@{responder_id}> inflicted **Burn II** on <@{action.player}> for one turn!')
                    break

        if 'purpburst' in self.player_techniques_dict[responder_id]:
            # When the user is hit by a physical attack, there is a 30% chance to apply Shock III to the attacker for 3 turns
            for attack_component in action.attack_components:
                if attack_component.damage_type == 'physical':
                    if random_success(0.3):
                        self.player_status_dict[action.player]['status']['Shock'] = {
                            'source': responder_id,
                            'duration': 3+1,
                            'potency': 3,
                        }
                        action.description.append(f'\n<@{responder_id}> inflicted **Shock III** on <@{action.player}> for 3 turns!')
                    break

        if 'skysteps' in self.player_techniques_dict[responder_id]:
            if action.dodged: # Target dodged this attack
                # Target counter-attacks the attacker with basic attack
                print('pATK', self.player_stats_dict[responder_id]['pATK'])
                attack_components = [AttackComponent(player_stats=self.player_stats_dict[responder_id], target_stats=self.player_stats_dict[action.player], scaling_stat='pATK', scaling_stat_source='player', damage_type='physical', multiplier=1, true_damage=False)]
                counter_action = BattleAction(name='basic_attack', player=responder_id, target=action.player, match=self, attack_components=attack_components, base_accuracy = 0.9, player_buffs = {}, target_debuffs = {}, qi_cost = 0, action_type='basic attack')
                
                await counter_action.execute()

                # Update the action description for the attacker
                action.description.append(f'<@{responder_id}> counter-attacked <@{action.player}>, dealing {format_num_abbr1(counter_action.damage)} damage!')
        
        if 'ninewindsteps' in self.player_techniques_dict[responder_id]:
            if action.dodged: # Target dodged this attack
                # Store this information for processing of speed buff status effect
                self.player_status_dict[responder_id]['status']['Nine Turning Wind']['dodge_bonus'] = True

    # Execute current turn actions for all players
    async def execute_turn(self):
        # Firstly store actions for alive summons
        for player_id in self.player_status_dict:
            for summon in self.player_status_dict[player_id]['summons']:
                if summon['active']:
                    # TODO: determine summon targeting
                    target = self.defender_id if player_id == self.challenger_id else self.challenger_id
                    summon_action = get_summon_action(player_id, target, self, summon['name'])
                    self.store_summon_action(player_id, summon['name'], summon_action)

        # Determine all players and player summons that get to move this turn
        all_players_and_summons = set(self.get_all_players_and_summons()) # Lock in at start of turn
        self.finished_players = set() # List of players whose actions have already been taken

        while self.finished_players != all_players_and_summons:
            
            pending_players = all_players_and_summons - self.finished_players # Get list of players who have not yet acted
            current_player = self.get_next_player_or_summon(pending_players) # Get next player (or summon)
            
            # Check if player cannot take action due to status effect
            skip_action = False
            if current_player in self.player_status_dict:
                action = self.player_action_dict[current_player]
                active_effects = self.get_player_status_effects(current_player)
                if 'Freeze' in active_effects:
                    if 'Freeze Immunity' in active_effects: # Check for immunity
                        self.action_descriptions += [f'<@{current_player}> is immune to **Freeze** and can still move.']
                    else:
                        skip_action = True; self.action_descriptions += [f'<@{current_player}> was frozen and is unable to move.']
                elif 'Stun' in active_effects:
                    skip_action = True; self.action_descriptions += [f'<@{current_player}> was stunned and is unable to move.']
                elif 'Silence' in active_effects and action.action_type == 'technique':
                    skip_action = True; self.action_descriptions += [f'<@{current_player}> was silenced and is unable to use abilities.']
            
            if not skip_action:
                action = await self.execute_action(current_player) # Execute this player (or summon)'s action

                winner = self.check_winner() # Check for terminating condition
                if winner: # If there is a winner, do not execute remaining player actions
                    self.action_descriptions += action.description # Add action descriptions to turn summary
                    self.status = "completed"
                    break
                else:
                    await self.execute_target_response(action) # Execute target response
                    self.action_descriptions += action.description # Add action descriptions to turn summary
                    winner = self.check_winner() # Check for terminating condition
                    if winner: # If there is a winner, do not execute remaining player actions
                        self.status = "completed"
                        break
            print(current_player, self.player_status_dict)
            if current_player in self.player_status_dict:
                self.update_cooldowns(current_player) # Update cooldowns for this player
            print(current_player, self.player_status_dict)
            self.finished_players.add(current_player) # Add player to finished list

            for player_summon_tup in self.get_dead_summons():
                pending_players.discard(player_summon_tup) # Remove dead summons from pending players
        
        if self.status != "completed":
            # Finally, apply per-turn status effects that do not affect actions during the turn
            for player_id in self.player_status_dict:
                for status_effect in self.get_player_status_effects(player_id):

                    if status_effect == 'Wither':
                        # Deals 5% max health true damage per turn to user
                        true_damage_taken = math.ceil(self.player_stats_dict[player_id]['Max HP'] * 0.05)
                        self.player_stats_dict[player_id]['HP'] -= true_damage_taken
                        self.action_descriptions.append(f'<@{player_id}> took {true_damage_taken} true damage from **Wither**.')
                    
                    elif status_effect in ['Burn', 'Shock', 'Bleed', 'Poison', 'Frostbite']:

                        source = self.player_status_dict[player_id]['status'][status_effect]['source']
                        ps = self.player_stats_dict[source]; ts = self.player_stats_dict[player_id] # Abbreviations
                        potency = self.player_status_dict[player_id]['status'][status_effect]['potency']
                        
                        if f'{status_effect} Resistance' in self.player_status_dict[player_id]['status']:
                            # Reduced potency due to resistance
                            potency *= (1 - self.player_status_dict[player_id]['status'][f'{status_effect} Resistance']['potency'])

                        effect_attack_parameters_dict = {
                            "Burn": (ps, ts, 'pATK', 'player', 'physical', "Fire", (0.05 * potency)),
                            "Shock": (ps, ts, 'mATK', 'player', 'magical', "Lightning", (0.05 * potency)),
                            "Bleed": (ps, ts, ('pATK' if ps['pATK'] > ps['mATK'] else 'mATK'), 'player', 'true', "none", (0.05 * potency)),
                            "Poison": (ps, ts, 'mATK', 'player', 'magical', "Poison", (0.05 * potency)),
                            "Frostbite": (ps, ts, 'pATK', 'player', 'physical', "Ice", (0.05 * potency)),
                        }

                        attack_parameters = effect_attack_parameters_dict[status_effect]
                        _, _, scaling_stat, _, damage_type, element, multiplier = attack_parameters
                        if element == "none":
                            damage_descriptor = f"{damage_type}"
                        else:
                            damage_descriptor = f"{element} {damage_type}"
                        damage_taken = AttackComponent(*attack_parameters).damage_dealt()
                        self.player_stats_dict[player_id]['HP'] -= damage_taken
                        self.action_descriptions.append(f'<@{player_id}> took {damage_taken} {damage_descriptor} damage from **{status_effect} {roman(potency)}**.')

                    elif status_effect == 'Nine Turning Wind':
                        # Ramping speed buff status effect associated with ninewindsteps
                        dodge_bonus = self.player_status_dict[player_id]['status']['Nine Turning Wind']['dodge_bonus']
                        SPD_prop_increase = 0.2 if dodge_bonus else 0.1
                        SPD_increase = math.ceil(self.player_stats_dict[player_id]['SPD'] * SPD_prop_increase)
                        self.player_stats_dict[player_id]['SPD'] += SPD_increase
                        self.action_descriptions.append(f'<@{player_id}> gained {SPD_increase} SPD from **{status_effect}**!')
                        # Reset dodge bonus
                        self.player_status_dict[player_id]['status']['Nine Turning Wind']['dodge_bonus'] = False
            
            winner = self.check_winner() # Check for terminating condition again
            if winner:
                self.status = "completed"
        
        # Update database
        await self.update_database_record()

    # Increment turn (call this BEFORE displaying battle embed)
    def next_turn(self):
        self.turn += 1
    
    # Clear player actions (run after displaying turn)
    def clear_actions(self):
        self.clear_player_actions()
        self.action_descriptions = []

    # Execute one player's action
    async def execute_action(self, player_or_summon):
        if isinstance(player_or_summon, int):
            action = self.player_action_dict[player_or_summon]
        else:  # (player_id, summon_name):
            action = self.player_summon_action_dict[player_or_summon[0]][player_or_summon[1]]
        await action.execute()
        return action

def construct_player_info(match: PvPMatch, guild, user_id):
    player_info = {
        'id': user_id,
        'Member': guild.get_member(user_id),
        'Player': PlayerRoster().get(user_id),
        'action': match.player_action_dict[user_id],
        'summon_action': match.player_summon_action_dict[user_id],
        'stats': match.player_stats_dict[user_id],
        'status': match.player_status_dict[user_id],
        'active_effects': match.get_player_status_effects(user_id)
    }
    return player_info

class AttackComponent(): # Representation of a damage dealing component of an attack
    def __init__(self, player_stats: dict, target_stats: dict,
        scaling_stat: str,
        scaling_stat_source: str,
        damage_type: str,
        element: str = 'none',
        multiplier: float = 1,
        true_damage: bool = False
    ):
        self.player_stats = player_stats
        self.target_stats = target_stats
        self.scaling_stat = scaling_stat # Stat to scale off of (pATK, mATK, HP, ...)
        self.scaling_stat_source = scaling_stat_source # Whose stat to use (player or target)
        self.damage_type = damage_type # Damage type (physical, magical, or true)
        self.element = element
        self.multiplier = multiplier # Multiplier for the scaling value
        self.true_damage = true_damage # True / False
    
    def randomize_damage(self, damage: int): # Introduces random variability
        return math.ceil(damage*(random.randint(80,100)/100.0))
    
    def get_elemental_multiplier(self):
        if self.element == 'none':
            return 1
        else:
            multiplier = 1
            for defender_element in self.target_stats['Elemental Affinities']:
                multiplier *= ELEMENT_EFFICACY_DICT[self.element][defender_element]
            return multiplier
    
    def damage_dealt(self):
        # Damage = multiplier * scaling stat
        # Defense-adjusted damage = DMG * (DMG / (DMG + (DEF * (1-PEN))))
        # Final damage (not account for crit) = randomization of defense-adjusted damage

        source_stats = self.player_stats if self.scaling_stat_source == 'player' else self.target_stats
        element_multiplier = self.get_elemental_multiplier()
        original_DMG = source_stats[self.scaling_stat] * self.multiplier
        
        DMG = 1
        if self.damage_type == "physical":
            defense_adjusted_DMG = original_DMG * (original_DMG / (original_DMG + (self.target_stats['pDEF'] * (1 - self.player_stats['pPEN']))))
            element_adjusted_DMG = defense_adjusted_DMG * element_multiplier
            DMG = max(0, self.randomize_damage(element_adjusted_DMG))
            # print("Opponent pDEF", self.target_stats['pDEF'], "player pPEN", self.player_stats['pPEN'], 'defense adjusted DMG', defense_adjusted_DMG, 'randomized DMG', DMG)
        elif self.damage_type == "magical":
            defense_adjusted_DMG = original_DMG * (original_DMG / (original_DMG + (self.target_stats['mDEF'] * (1 - self.player_stats['mPEN']))))
            element_adjusted_DMG = defense_adjusted_DMG * element_multiplier
            DMG = max(0, self.randomize_damage(element_adjusted_DMG))
        elif self.damage_type == "true":
            DMG = math.ceil(original_DMG)
        print(original_DMG, f"{self.target_stats['pDEF'] * (1 - self.player_stats['pPEN'])} = {self.target_stats['pDEF']} * (1 - {self.player_stats['pPEN']})")
        try:
            print("elemental multiplier", element_multiplier, "original DMG", original_DMG, "defense adjusted DMG", defense_adjusted_DMG, "element adjusted DMG", element_adjusted_DMG, "randomized DMG", DMG)
        except:
            print("elemental multiplier", element_multiplier, "original and final DMG", original_DMG)
        return DMG


class BattleAction(): # Representation of a player's action at a turn in battle
    def __init__(self, name: str, player: int, target: int, match: PvPMatch,
        action_type: str, # 'basic attack', 'technique', 'do_nothing', 'aftershock', or 'summon'
        attack_components: list[AttackComponent] = [],
        base_accuracy: float = 0,
        player_buffs: dict = {}, # { stat: (buff_value, duration, 'prop' or 'flat') }
        target_debuffs: dict = {}, # { stat: (debuff_value, duration, 'prop' or 'flat') }
        no_crit: bool = False,
        qi_cost: int = 0,
        cooldown: int = 0,
        aoe: bool = False, # Affects all enemies (ignores taunts) -- for now, affects summons
    ):
        self.name = name; self.player = player; self.target = target; self.match = match
        if action_type == 'technique':
            self.prettyname = match.player_techniques_dict[player][name]['name']
        elif action_type == 'basic attack':
            self.prettyname = 'basic attack'
        else:
            self.prettyname = name
        self.action_type = action_type
        self.attack_components = attack_components
        self.base_accuracy = base_accuracy
        self.player_buffs = player_buffs
        self.target_debuffs = target_debuffs
        self.no_crit = no_crit
        self.qi_cost = qi_cost
        self.description = []
        self.cooldown = cooldown
        self.aoe = aoe
        
    def get_player_target_info(self):
        player_stats = self.match.player_stats_dict[self.player]; target_stats = self.match.player_stats_dict[self.target]
        player_status = self.match.player_status_dict[self.player]; target_status = self.match.player_status_dict[self.target]
        return player_stats, target_stats, player_status, target_status

    def determine_dodge(self):
        player_stats, target_stats, _, _ = self.get_player_target_info()
        
        # Hit Chance = Move Accuracy * ((Attacker's ACC) / (Defender's EVA))
        hit_chance = min(1, self.base_accuracy * (player_stats['ACC'] / target_stats['EVA']))
        return (random.random() < (1-hit_chance))
    
    def compute_damage(self): # Determines damage (assuming successful hit)
        player_stats, target_stats, _, _ = self.get_player_target_info()

        total_DMG = max(1, sum([attack_component.damage_dealt() for attack_component in self.attack_components]))
        if self.no_crit:
            return total_DMG
        else:
            if random.random() < player_stats['CRIT']: # Critical hit
                return math.ceil(total_DMG * player_stats['CRIT DMG'])
            else:
                return total_DMG
    
    async def execute(self): # Executes the attack, taking into account passives and status effects
        
        if self.action_type == 'do_nothing':
            self.description.append(f'<@{self.player}> could not act this turn due to **{self.name}**.')
            return self

        player_stats, target_stats, player_status, target_status = self.get_player_target_info()

        # Set player buffs introduced by this action
        buff_debuff_descriptions = [] # Append buff/debuff descriptions to description list, show after attack description
        for player_stat in self.player_buffs:
            buff_value, buff_cooldown, buff_type = self.player_buffs[player_stat]
            if buff_type == 'prop':
                buff_str = f'{int(buff_value * 100)}%'
                self.match.player_stats_dict[self.player][player_stat] = math.ceil((1 + buff_value) * self.match.player_stats_dict[self.player][player_stat])
            elif buff_type == 'flat':
                buff_str = f'{buff_value}'
                self.match.player_stats_dict[self.player][player_stat] += buff_value
            player_status['buffs'].append((player_stat, buff_value, buff_cooldown + 1, buff_type))
            
            if buff_cooldown == 1: # Do not announce
                pass
            else:
                if player_stat in ['Qi', 'HP']:
                    buff_cooldown_str = ''
                elif buff_cooldown == 99:
                    buff_cooldown_str = ' for the rest of the battle'
                else:
                    buff_cooldown_str = f' for {buff_cooldown} turns'
                buff_debuff_descriptions.append(f'<@{self.player}> increased their {player_stat} by {buff_str}{buff_cooldown_str}!')
        
        # Now determine whether opponent dodged
        opponent_dodged = self.determine_dodge()

        # Only set debuffs if opponent did not dodge
        if not opponent_dodged:
            for player_stat in self.target_debuffs:
                debuff_value, debuff_cooldown, debuff_type = self.target_debuffs[player_stat]
                if debuff_type == 'prop':
                    debuff_str = f'{int(debuff_value * 100)}%'
                    self.match.player_stats_dict[self.target][player_stat] = math.ceil((1 - debuff_value) * self.match.player_stats_dict[self.target][player_stat])
                elif debuff_type == 'flat':
                    debuff_str = f'{debuff_value}'
                    self.match.player_stats_dict[self.target][player_stat] -= debuff_value
                if debuff_cooldown > 1:
                    target_status['debuffs'].append((player_stat, debuff_value, debuff_cooldown + 1, debuff_type))
                
                if debuff_cooldown == 1: # Do not announce
                    pass
                else:
                    if player_stat in ['Qi', 'HP']:
                        debuff_cooldown_str = ''
                    elif debuff_cooldown == 99:
                        debuff_cooldown_str = ' for the rest of the battle'
                    else:
                        debuff_cooldown_str = f' for {debuff_cooldown} turns'
                    buff_debuff_descriptions.append(f'<@{self.target}> has their {player_stat} lowered by {debuff_str}{debuff_cooldown_str}!')

        # Now determine damage
        action_damage = self.compute_damage()
        
        # Check for and apply player status effects that affect turn AFTER action is submitted
        if self.action_type != 'summon': # Summons do not have status effects
            for status_effect in self.match.get_player_status_effects(self.player):
                potency = self.match.player_status_dict[self.player]['status'][status_effect]['potency']

                if status_effect == 'Confusion':
                    # (10 * potency) % chance of retargeting attack to user or an ally for 50% damage
                    if random_success(0.1 * potency):
                        opponent_dodged = False
                        action_damage = math.ceil(action_damage * 0.5)
                        self.description.append(f'<@{self.player}> tried to attack <@{self.target}>, but was **confused** and attacked themselves instead!')
                        self.target = self.player; target_stats = player_stats; target_status = player_status
                elif status_effect == 'Fear':
                    # (10 * potency) % chance of skipping turn
                    if random_success(0.1 * potency):
                        action_damage = 0
                        self.description.append(f'<@{self.player}> could not attack due to **Fear**!')
                        return self # Return information for opponent response
        
        # Check for target status effects, other damage altering conditions
        for status_effect in self.match.get_player_status_effects(self.target):
            if status_effect == 'Nine Turning Wind':
                # True damage attacks or abilities deal 20% more damage
                # TODO: can true damage attacks crit?
                action_damage = 0
                for attack_component in self.attack_components:
                    if attack_component.damage_type == 'true':
                        action_damage += math.ceil(1.2 * attack_component.damage_dealt())
                    else:
                        action_damage += attack_component.damage_dealt()
        
        if self.name == 'resolveflame':
            if len(self.match.finished_players) > 0: # Player is not the first player to move
                # Amplify damage by 100%
                for attack_component in self.attack_components:
                    attack_component += 1
            if self.match.terrain in ['Fire', 'Earth']:
                # Amplify damage by 100%
                for attack_component in self.attack_components:
                    attack_component += 1
            action_damage = self.compute_damage()
        
        # Apply new status effects
        if self.name == 'shocklightning':
            multiplier_increase = 0
            if 'Shocking Dormant Lightning' in self.match.player_status_dict[self.player]['status']:
                multiplier_increase = (0.25 * self.match.player_status_dict[self.player]['status']['Shocking Dormant Lightning']['turns_since_last_use'])
            else: # First-time use
                # Stuns target for one turn, two turns if paired with the Rushing Lightning Mirror
                self.match.player_status_dict[self.target]['status']['Stun'] = {
                    'source': self.player,
                    'duration': 2 if 'rushmirror' in self.match.player_techniques_dict[self.player] else 1,
                    'potency': 1,
                }
            # Update damage
            for attack_component in self.attack_components:
                attack_component.multiplier += multiplier_increase
            action_damage = self.compute_damage()
            # Set or reset turns_since_last_use
            self.match.player_status_dict[self.player]['status']['Shocking Dormant Lightning'] = {
                'source': self.player, 'duration': 99, 'potency': 1, 'turns_since_last_use': 0
            }

        # Check for target taunts
        summon_taunt = False
        for summon in target_status['summons']:
            if summon['active']:
                if summon['name'] in ['Skeleton King', 'Demon Phoenix Bell']:
                    summon_taunt = summon

        # Check for special stats and action description update handling (notably, techniques that don't have an attack)
        has_attack = True
        custom_description = False
        attacker_str = f'<@{self.player}>'
        defender_str = f'<@{self.target}>'
        attack_str = f'used **{self.prettyname}**'

        if self.name == 'skelking':
            has_attack = False

            # Compute summon stats and add summon to player's status
            skeleton_HP = math.ceil(0.8 * player_stats['Max HP']) # 80% of user max HP
            skeleton_ATK = math.ceil(0.35 * player_stats['mATK'])
            if 'Dark' in player_stats['Elemental Affinities']:
                skeleton_ATK *= 2 # Double damage if user is Dark type
            summon_name = 'Skeleton King'

            player_status['summons'].append({
                'name': summon_name,
                'active': True,
                'Elemental Affinities': ['Dark'], # Dark type
                'Elemental Immunities': ['Fire', 'Water'], # Immune to Fire and Water
                'pATK': skeleton_ATK,
                'pDEF': 0, 'mDEF': 0, 'pPEN': 0, 'mPEN': 0, # No DEF/PEN
                'SPD': math.ceil(player_stats['SPD'] * 0.2), # 20% of user SPD
                'ACC': 100, 'EVA': 0, # Cannot dodge
                'CRIT': 0, 'CRIT DMG': 1, # No crit
                'HP': skeleton_HP,
                'Max HP': skeleton_HP,
            })

            # Store summon's attack
            summon_action = get_summon_action(self.player, self.target, self.match, 'Skeleton King')
            self.match.store_summon_action(self.player, summon_name, summon_action)

             # Update action description
            self.description.append(f"<@{self.player}> used **{self.prettyname}**, summoning a Skeleton King with {format_num_abbr1(skeleton_HP)} HP!")
            self.description += summon_action.description
        
        elif self.name == 'phoenixbell': # TODO
            # Compute summon stats and add summon to player's status
            bell_HP = math.ceil(0.5 * player_stats['Max HP']) # 50% of user max health
            summon_name = "Demon Phoenix Bell"
            player_status['summons'].append({
                'name': summon_name,
                'active': True,
                'Elemental Affinities': [],
                'Elemental Immunities': [],
                'pATK': math.ceil(0.8 * player_stats['pATK']), # 80% of user defense and attack
                'mATK': math.ceil(0.8 * player_stats['mATK']), # 80% of user defense and attack
                'pDEF': math.ceil(0.8 * player_stats['pDEF']), # 80% of user defense and attack
                'mDEF': math.ceil(0.8 * player_stats['mDEF']), # 80% of user defense and attack
                'pPEN': player_stats['pPEN'], # 100% of user penetration
                'mPEN': player_stats['mPEN'], # 100% of user penetration
                'SPD': 0,
                'ACC': 9999, 'EVA': 0, # 100% accuracy, cannot dodge
                'CRIT': 0, 'CRIT DMG': 0, # No crit
                'HP': bell_HP,
                'Max HP': bell_HP,
            })

        elif self.action_type == 'summon': # Summon attacked
            attacker_str = f"<@{self.player}>'s {self.name}"
            attack_str = "attacked"
        
        elif self.name == 'bloodagglom':
            opponent_dodged = False
            prop_increase = 0.6 if 'Blood' in player_stats['Elemental Affinities'] else 0.3
            # Do not treat as normal buff to avoid excessive action logs
            for combat_stat in ['pATK','mATK','pDEF','mDEF']:
                player_stats[combat_stat] += math.ceil(player_stats[combat_stat] * prop_increase)
            self.description.append(f'{attacker_str} {attack_str} took {format_num_abbr1(action_damage)}{true_dmg_str} damage and amplified ATK/DEF stats by {int(100*prop_increase)}%!')
            custom_description = True
            # Add to status effect to keep track that this was already used
            player_status['status']['Blood Agglomeration'] = { 'source': self.player, 'duration': 99, 'potency': 1 }
        
        elif self.name == 'flamecreation':
            opponent_dodged = False
            prop_increase = 0.2
            # Do not treat as normal buff to avoid excessive action logs
            for combat_stat in ['pATK','mATK','pDEF','mDEF']:
                player_stats[combat_stat] += math.ceil(player_stats[combat_stat] * prop_increase)
            self.description.append(f'{attacker_str} {attack_str} took {format_num_abbr1(action_damage)}{true_dmg_str} damage and amplified ATK/DEF stats by {int(100*prop_increase)}%!')
            custom_description = True
            # Add to status effect to keep track that this was already used
            player_status['status']['Flame Creation'] = { 'source': self.player, 'duration': 99, 'potency': 1 }

        if has_attack:
            
            if summon_taunt and (not self.aoe): # Player (or summon) attacked summon instead of target

                # Recompute damage based on target summon's stats
                for attack_component in self.attack_components:
                    attack_component.target_stats = summon_taunt
                action_damage = self.compute_damage()

                summon_taunt['HP'] = to_nonneg(summon_taunt['HP'] - action_damage)
                self.description.append(f"{attacker_str} {attack_str}, dealing {format_num_abbr1(action_damage)} damage to <@{self.target}>'s {summon_taunt['name']}")

                # If summon is dead, set it to inactive
                if summon_taunt['HP'] <= 0:
                    summon_taunt['active'] = False
                    self.description.append(f"\n<@{self.target}>'s {summon_taunt} has been defeated!")
                else:
                    # ================================================================================
                    # HARDCODED TECHNIQUE EFFECTS PORTION
                    # ================================================================================
                    if summon_taunt['name'] == 'Skeleton King' and self.action_type != 'summon':
                        # If player attacked target's Skeleton King, **Wither** the player for 2 turns (unless player is itself a summon)
                        player_status['status']['Wither'] = { 'source': self.target, 'duration': 2, 'potency': 1 }
                        self.description.append(f"<@{self.target}>'s {summon_taunt['name']} **withered** <@{self.player}> for 2 turns!")
            
            else: # Player attacked target (as normal)
                if opponent_dodged:
                    self.description.append(f'{attacker_str} {attack_str}, but {defender_str} dodged!')
                else:
                    target_stats['HP'] = to_nonneg(target_stats['HP'] - action_damage)
                    true_dmg_str = ' true' if self.attack_components[0].damage_type == 'true' else ''
                    if not custom_description:
                        self.description.append(f'{attacker_str} {attack_str}, dealing {format_num_abbr1(action_damage)}{true_dmg_str} damage to {defender_str}')

                    # Trigger after-attack effects
                    if 'killerwind' in self.match.player_techniques_dict[self.player]:
                        for attack_component in self.attack_components:
                            if attack_component.damage_type == 'physical' and random_success(0.2):
                                self.match.store_action(self.player, BattleAction(
                                    name = "killerwind_aftershock", player = self.player, target = self.target, match = self.match,
                                    action_type = "aftershock",
                                    attack_components = [
                                        AttackComponent(player_stats=player_stats, target_stats=target_stats, scaling_stat='pATK', scaling_stat_source='player', damage_type='physical', element='Wind', multiplier=0.5, true_damage=False)
                                    ],
                                    base_accuracy = 1.0,
                                    player_buffs = {},
                                    target_debuffs = {},
                                    qi_cost = 0,
                                    cooldown = 0,
                                ))
                                break
                
                
                if self.aoe: # AOE affects target's summons as well
                    for summon in target_status['summons']:
                        
                        # Recompute damage based on target summon's stats
                        for attack_component in self.attack_components:
                            attack_component.target_stats = summon
                        action_damage = self.compute_damage()

                        summon['HP'] = to_nonneg(summon['HP'] - action_damage)
                        self.description.append(f"The AOE attack also dealt {format_num_abbr1(action_damage)} damage to <@{self.target}>'s {summon['name']}")

                        # If summon is dead, set it to inactive
                        if summon['HP'] <= 0:
                            summon['active'] = False
                            self.description.append(f"\n<@{self.target}>'s {summon} has been defeated!")

                            # Trigger upon-defeat effects
                            if self.name == 'lightningcalamity':
                                self.match.store_action(self.player, BattleAction(
                                    name = "lightningcalamity_aftershock", player = self.player, target = self.target, match = self.match,
                                    action_type = "aftershock",
                                    attack_components = [
                                        AttackComponent(player_stats=player_stats, target_stats=target_stats, scaling_stat='mATK', scaling_stat_source='player', damage_type='magical', element='Lightning', multiplier=2.0, true_damage=False)
                                    ],
                                    base_accuracy = 0.8,
                                    player_buffs = {},
                                    target_debuffs = {},
                                    qi_cost = 0,
                                    cooldown = 0,
                                    aoe = True # Affects all enemies (ignores taunts)
                                ))
                        else:
                            if summon['name'] == 'Skeleton King' and self.action_type != 'summon':
                                # If player attacked target's Skeleton King, **Wither** the player for 2 turns (unless player is itself a summon)
                                player_status['status']['Wither'] = { 'source': self.target, 'duration': 2, 'potency': 1 }
                                self.description.append(f"<@{self.target}>'s {summon['name']} **withered** <@{self.player}> for 2 turns!")
        
        self.description += buff_debuff_descriptions
        
        # Apply effects that occur after attack
        # ================================================================================
        # HARDCODED TECHNIQUE EFFECTS PORTION
        # ================================================================================
        if self.name == 'wlclaw':
            # 40% chance of stunning enemy for one turn
            if random_success(0.4):
                self.match.player_status_dict[self.target]['status']['Stun'] = {
                    'source': self.player,
                    'duration': 1,
                    'potency': 1,
                }
                self.description.append(f"\n<@{self.player}>'s `{self.prettyname}` **stunned** <@{self.target}> for one turn!")

        # Update player Qi based on Qi cost
        player_stats['Qi'] = to_nonneg(player_stats['Qi'] - self.qi_cost)

        # If action type is technique, set cooldown
        if self.action_type == 'technique':
            self.match.player_status_dict[self.player]['cooldowns'][self.name] = self.cooldown + 1
        
        self.dodged = opponent_dodged
        self.damage = action_damage
        return self # Return information for opponent response


class TechniqueDropdown(disnake.ui.Select):
    """Dropdown for selecting a technique."""

    def __init__(self, techniques: list, technique_cooldown_dict: dict, battle_view):
        options = []
        for index, technique in enumerate(techniques):
            if technique in technique_cooldown_dict:
                description = f'Qi Cost: x | Cooldown: {technique_cooldown_dict[technique]}'
            else:
                description = f'Qi Cost: x'
            options.append(disnake.SelectOption(label=technique, description=description, value=technique))
        
        super().__init__(placeholder="Choose a technique...", min_values=1, max_values=1, options=options)
        self.battle_view = battle_view
        self.techniques = techniques

    async def callback(self, inter: disnake.MessageInteraction):
        """Handles when a technique is selected."""
        await inter.response.defer()

        # Get selected technique
        selected_technique = self.values[0]
        selected_technique_info_dict = self.battle_view.match.player_techniques_dict[self.battle_view.user_id][selected_technique]

        # Identify if the user is the challenger or defender
        challenger_info, defender_info, turn, am_challenger = self.battle_view.get_match_data()
        player_info, target_info = (challenger_info, defender_info) if am_challenger else (defender_info, challenger_info)
        player_stats, target_stats = player_info['stats'], target_info['stats']
        
        # ================================================================================
        # HARDCODED TECHNIQUE EFFECTS PORTION
        # ================================================================================
        # Check if technique is on cooldown
        if selected_technique in player_info['status']['cooldowns'] and player_info['status']['cooldowns'][selected_technique] > 0: # At least 1 turn cooldown left
            await inter.followup.send(f"This technique is still on cooldown.", ephemeral=True)
        
        # Check if player has enough Qi to use technique
        elif selected_technique_info_dict['Qi Cost'] > player_stats['Qi']:
            await inter.followup.send(f"You don't have enough Qi to use this technique.", ephemeral=True)
        
        # Check if Skeleton King has been previously summoned
        elif selected_technique == 'skelking' and any([summon['name'] == 'Skeleton King' for summon in player_info['status']['summons']]):
            await inter.followup.send(f"You can only summon the Skeleton King once per match.", ephemeral=True)
        
        # Check if one-time use techniques were already used
        elif 'Blood Agglomeration' in player_info['status']:
            await inter.followup.send(f"You can only use Great Blood Agglomeration Skill once per match.", ephemeral=True)
        
        elif 'Flame Creation' in player_info['status']:
            await inter.followup.send(f"You can only use True Flame Creation Skill once per match.", ephemeral=True)
        
        else:
            self.battle_view.countdown_task.cancel() # Stop the countdown
            self.battle_view.toggle_buttons(enabled=False) # Disable the buttons
            self.battle_view.clear_items()  # Remove dropdown
            await self.battle_view.message.edit(view=self.battle_view)
            
            # TODO: should technique effects be stored in the database or hardcoded?
            tech_name, tech_properties = await AllItems.get_or_none(id=selected_technique).values_list("name", "properties")
            
            action = get_technique_action(player_info['id'], target_info['id'], self.battle_view.match, selected_technique)

            self.battle_view.match.store_action(player_info['id'], action)
            
            if self.battle_view.match.all_players_ready():
                await self.battle_view.match.execute_turn()
                if self.battle_view.match.status == 'completed': # Handle end of match
                    await self.battle_view.display_final_turn()
                else:
                    await self.battle_view.display_next_turn()
            else:
                waiting_embed = disnake.Embed(description=f'Waiting for opponent...')
                await self.battle_view.message.edit(embeds=[*self.battle_view.message.embeds[:-1], waiting_embed])


class MainBattleView(View):

    def __init__(self, guild: disnake.Guild, channel: disnake.TextChannel, match: PvPMatch, user_id: int, opponent_user_id: int,
        message: disnake.Message = None, opponent_message: disnake.Message = None, public_message: disnake.Message = None):
        super().__init__(timeout=None)  # Handle timeout manually
        self.countdown = 30
        self.message = message  # Store this user's message (for updating)
        self.opponent_message = opponent_message  # Store the opponent's message (for updating)
        self.public_message = public_message # Store the public message (for updating)
        self.guild = guild  # Store the guild
        self.channel = channel  # Store the channel
        self.match = match # Store the PvPMatch object
        self.user_id = user_id  # Store this user's ID
        self.opponent_user_id = opponent_user_id # Store the opponent's view (for updating)
        
        # Start the countdown task
        self.countdown_task = asyncio.create_task(self.update_countdown())
    
    def toggle_buttons(self, enabled: bool):
        """Enable or disable all buttons dynamically."""
        for child in self.children:
            if isinstance(child, disnake.ui.Button):
                child.disabled = (not enabled)
    
    def restart_countdown_task(self):
        # Cancel the existing task if it exists and is not already done
        if self.countdown_task and not self.countdown_task.done():
            self.countdown_task.cancel()
        # Reset the countdown and create a new task
        self.countdown_task = asyncio.create_task(self.update_countdown())

    def get_match_data(self) -> Tuple[dict, dict, int, bool]:
        challenger_id, defender_id, turn, player_stats, player_action, player_status = self.match.get_match_data()
        challenger_info = construct_player_info(self.match, self.guild, challenger_id)
        defender_info = construct_player_info(self.match, self.guild, defender_id)
        am_challenger = (self.user_id == challenger_id) # Determine whether interacting user is challenger or defender

        return challenger_info, defender_info, turn, am_challenger
    
    async def display_final_turn(self):
        self.stop() # Stop the view

        challenger_info, defender_info, turn, am_challenger = self.get_match_data()
        winner_info, loser_info = (challenger_info, defender_info) if defender_info['stats']['HP'] <= 0 else (defender_info, challenger_info)

        # Generate updated embeds
        battle_embed = generate_battle_embed(challenger_info, defender_info, turn)
        action_embed = disnake.Embed(
            description='\n'.join(self.match.action_descriptions),
            color=disnake.Color.red()
        )

        victory_title_options = ["Fate Sealed!", "A Decisive Blow!", "The Final Strike!", "Victory!", f"The End of {loser_info['Member'].display_name}!", f"{winner_info['Member'].display_name}'s Triumph!", "The Battle's Turning Point!", f"{loser_info['Member'].display_name} Falls!", "The Ultimate Move!", "Destiny Fulfilled!", f"{winner_info['Member'].display_name} Reigns Supreme!", "The Last Stand!"]
        victory_title = random.choice(victory_title_options)
        victory_description = f"<@{winner_info['id']}>'s `{winner_info['action'].name}` sealed the fate of <@{loser_info['id']}>!"
        
        result_embed = simple_embed(victory_title, victory_description)

        # Updates embeds in public channel and for both players
        await self.public_message.edit(embeds=[action_embed, battle_embed, result_embed])
        await self.message.edit(embeds=[action_embed, battle_embed, result_embed])
        await self.opponent_message.edit(embeds=[action_embed, battle_embed, result_embed])

    async def display_next_turn(self):
        self.match.next_turn()
        
        challenger_info, defender_info, turn, am_challenger = self.get_match_data()
        print("================================\nData before embed for this turn:", turn)
        print("-------------------\nChallenger info:")
        print(challenger_info)
        print("Challenger's action")
        print(challenger_info['action'].__dict__)
        print("-------------------\nDefender info:")
        print(defender_info)
        print("Defender's action")
        print(defender_info['action'].__dict__)
        
        # Generate updated embeds
        battle_embed = generate_battle_embed(challenger_info, defender_info, turn)
        
        action_embed = disnake.Embed(
            description='\n'.join(self.match.action_descriptions),
            color=disnake.Color.red()
        )
        initial_countdown_embed = simple_embed('', "Starting turn...", color=disnake.Color.blue())

        # Updates embed in public channel
        await self.public_message.edit(embeds=[action_embed, battle_embed])
        
        # Send updated embeds to the challenger and store the message object
        # Check for which View to use
        challenger_active_summons = [ summon for summon in challenger_info['status']['summons'] if summon['active'] ]
        if 'Demon Phoenix Bell' in challenger_active_summons:
            challengerBattleView = DemonPhoenixBellView(guild=self.guild, channel=self.channel, match=self.match, user_id=challenger_info['id'], opponent_user_id=defender_info['id'], public_message=self.public_message)
        else:
            challengerBattleView = MainBattleView(guild=self.guild, channel=self.channel, match=self.match, user_id=challenger_info['id'], opponent_user_id=defender_info['id'], public_message=self.public_message)
        challenger_message = await challenger_info['Member'].send(embeds=[action_embed, battle_embed, initial_countdown_embed], view=challengerBattleView)
        challengerBattleView.message = challenger_message  # Store the message for dynamic updates

        # Send updated embeds to the defender and store the message object
        defender_active_summons = [ summon for summon in defender_info['status']['summons'] if summon['active'] ]
        if 'Demon Phoenix Bell' in defender_active_summons:
            defenderBattleView = DemonPhoenixBellView(guild=self.guild, channel=self.channel, match=self.match, user_id=defender_info['id'], opponent_user_id=challenger_info['id'], public_message=self.public_message)
        else:
            defenderBattleView = MainBattleView(guild=self.guild, channel=self.channel, match=self.match, user_id=defender_info['id'], opponent_user_id=challenger_info['id'], public_message=self.public_message)
        defender_message = await defender_info['Member'].send(embeds=[action_embed, battle_embed, initial_countdown_embed], view=defenderBattleView)
        defenderBattleView.message = defender_message  # Store the message for dynamic updates

        # Store references to the other player's message
        challengerBattleView.opponent_message = defender_message
        defenderBattleView.opponent_message = challenger_message

        # Delete original messages for both players
        await self.message.delete()
        await self.opponent_message.delete()

         # Clear actions
        self.match.clear_actions()

        # Check for disabling effect
        disabling_effect = False
        for status_effect in challenger_info['active_effects']:
            if status_effect == 'Freeze' and 'Freeze Immunity' not in challenger_info['active_effects']:
                disabling_effect = status_effect
            elif status_effect == 'Stun':
                disabling_effect = status_effect
            if status_effect == 'Silence' and not disabling_effect: # Lower priority than freeze/stun
                disabling_effect = status_effect
        
        if disabling_effect in ['Freeze', 'Stun']:
            challengerBattleView.countdown_task.cancel() # Stop the countdown
            challengerBattleView.toggle_buttons(enabled=False) # Disable the buttons
            await challenger_message.edit(embeds=[*challenger_message.embeds[:-1], simple_embed('', f"You are affected by **{disabling_effect}** and cannot act this turn.")], view=challengerBattleView)
            self.match.store_action(challenger_info['id'], BattleAction(disabling_effect, challenger_info['id'], defender_info['id'], self.match, 'do_nothing'))
        elif disabling_effect == 'Silence':
            challengerBattleView.toggle_buttons(enabled=False, disable_technique_only=True)
        
        disabling_effect = False
        for status_effect in defender_info['active_effects']:
            if status_effect in ['Freeze', 'Stun']:
                disabling_effect = status_effect
            if status_effect == 'Silence' and not disabling_effect: # Lower priority than freeze/stun
                disabling_effect = status_effect
        
        if disabling_effect in ['Freeze', 'Stun']:
            defenderBattleView.countdown_task.cancel() # Stop the countdown
            defenderBattleView.toggle_buttons(enabled=False) # Disable the buttons
            await defender_message.edit(embeds=[*defender_message.embeds[:-1], simple_embed('', f"You are affected by **{disabling_effect}** and cannot act this turn.")], view=defenderBattleView)
            self.match.store_action(defender_info['id'], BattleAction(disabling_effect, defender_info['id'], defender_info['id'], self.match, 'do_nothing'))
        elif disabling_effect == 'Silence':
            defenderBattleView.toggle_buttons(enabled=False, disable_technique_only=True)
    
    # Handle timeout (when the user doesn't click a button in time)
    async def on_timeout(self):
        timeout_embed = disnake.Embed(description="⏰ Time's up! You didn't respond in time.")
        self.toggle_buttons(enabled=False) # Disable the buttons
        await self.message.edit(embeds=[*self.message.embeds[:-1], timeout_embed], view=self)

        # For now, do basic attack and move on to next turn
        challenger_info, defender_info, turn, am_challenger = self.get_match_data()
        player_info, target_info = (challenger_info, defender_info) if am_challenger else (defender_info, challenger_info)
            
        # Basic attack
        action = BattleAction( name='basic_attack', player=player_info['id'], target=target_info['id'], match=self.match, attack_components=[ AttackComponent(player_info['stats'], target_info['stats'], scaling_stat='pATK', scaling_stat_source='player', damage_type='physical', multiplier=1, true_damage=False)], base_accuracy = 0.9, player_buffs = {}, target_debuffs = {}, qi_cost = 0,action_type='basic attack')

        self.match.store_action(player_info['id'], action)
        
        if self.match.all_players_ready():
            await self.match.execute_turn()
            if self.match.status == 'completed': # Handle end of match
                await self.display_final_turn()
            else:
                await self.display_next_turn()

    async def update_countdown(self):
        # Update the countdown every second
        while self.countdown > 0:
            # Create the countdown embed
            countdown_embed = disnake.Embed(
                description=f"⏳ Time remaining: **{self.countdown} sec**",
                color=disnake.Color.blue()
            )

            # Edit the original message to update the countdown
            if self.message:
                await self.message.edit(embeds=[*self.message.embeds[:-1], countdown_embed])

            await asyncio.sleep(1)  # Wait 1 second
            self.countdown -= 1
        
        await self.on_timeout()


    @disnake.ui.button(label="Basic Attack", style=disnake.ButtonStyle.primary, custom_id="basic_attack")
    async def basic_attack(self, button: disnake.ui.Button, inter: disnake.MessageInteraction):
        
        await inter.response.defer()
        self.countdown_task.cancel() # Stop the countdown
        self.toggle_buttons(enabled=False) # Disable the buttons
        await self.message.edit(view=self)

        challenger_info, defender_info, turn, am_challenger = self.get_match_data()
        player_info, target_info = (challenger_info, defender_info) if am_challenger else (defender_info, challenger_info)
        
        # Basic attack
        action = BattleAction(
            name='basic_attack', 
            player=player_info['id'], 
            target=target_info['id'], 
            match=self.match,
            attack_components=[
                AttackComponent(player_info['stats'], target_info['stats'], 
                    scaling_stat='pATK', 
                    scaling_stat_source='player', 
                    damage_type='physical', 
                    multiplier=1, 
                    true_damage=False
                )
            ], 
            base_accuracy = 0.9, 
            player_buffs = {}, 
            target_debuffs = {}, 
            qi_cost = 0,
            action_type='basic attack'
        )

        self.match.store_action(player_info['id'], action)
        
        if self.match.all_players_ready():
            await self.match.execute_turn()
            if self.match.status == 'completed': # Handle end of match
                await self.display_final_turn()
            else:
                await self.display_next_turn()
        
        else: # Waiting for opponent to submit move
            waiting_embed = disnake.Embed(description=f'Waiting for opponent...')
            await inter.edit_original_message(embeds=[*self.message.embeds[:-1], waiting_embed])
    
    @disnake.ui.button(label="Use Technique", style=disnake.ButtonStyle.primary, custom_id="use_technique")
    async def use_technique(self, button: disnake.ui.Button, inter: disnake.MessageInteraction):
        await inter.response.defer()

        # Fetch techniques for this player
        challenger_info, defender_info, turn, am_challenger = self.get_match_data()
        player_info = challenger_info if am_challenger else defender_info
        
        techniques_dict = self.match.player_techniques_dict[player_info['id']]
        techniques = sorted(techniques_dict.keys())
        
        # TODO: store elsewhere
<<<<<<< HEAD
        passive_only_techniques = ['skysteps', 'windimages', 'ninewindsteps', 'incinflame', 'woodsword']
=======
        passive_only_techniques = ['skysteps', 'windimages', 'ninewindsteps', 'incinflame', 'killerwind', 'purpburst', 'bloodspirit']
>>>>>>> 4d41ece7
        techniques = [technique for technique in techniques if technique not in passive_only_techniques]

        # Create a dropdown for technique selection
        if len(techniques) > 0:
            
            # Get technique Qi costs and cooldowns
            technique_cooldown_dict = {}
            for technique in player_info['status']['cooldowns']:
                cooldown = player_info['status']['cooldowns'][technique]
                if cooldown > 0:
                    technique_cooldown_dict[technique] = cooldown
            
            technique_dropdown = TechniqueDropdown(techniques, technique_cooldown_dict, self)
            self.add_item(technique_dropdown)

            # Update message with dropdown
            button.disabled = True
            await self.message.edit(view=self)
        else:
            await inter.followup.send(f"You have not learned any Fight Techniques!", ephemeral=True)



class DemonPhoenixBellView(MainBattleView):

    @disnake.ui.button(label="Physical Attack", style=disnake.ButtonStyle.primary, custom_id="phoenixbell_physical_attack")
    async def physical_attack(self, button: disnake.ui.Button, inter: disnake.MessageInteraction):
        
        await inter.response.defer()
        self.countdown_task.cancel() # Stop the countdown
        self.toggle_buttons(enabled=False) # Disable the buttons
        await self.message.edit(view=self)

        challenger_info, defender_info, turn, am_challenger = self.get_match_data()
        player_info, target_info = (challenger_info, defender_info) if am_challenger else (defender_info, challenger_info)

        # Perform Demon Phoenix Bell's physical attack
        action = BattleAction(
            name='phoenixbell_physical_attack', player=player_info['id'], target=target_info['id'], match=self.match,
            attack_components=[AttackComponent(player_stats=player_info['stats'], target_stats=target_info['stats'], scaling_stat='pATK', scaling_stat_source='player', damage_type='physical', multiplier=1.2, true_damage=False)],
            base_accuracy=1.0, qi_cost=0, action_type='summon'
        )
        self.match.store_action(player_info['id'], action)

        if self.match.all_players_ready():
            await self.match.execute_turn()
            if self.match.status == 'completed': # Handle end of match
                await self.display_final_turn()
            else:
                await self.display_next_turn()
        else: # Waiting for opponent to submit move
            waiting_embed = disnake.Embed(description=f'Waiting for opponent...')
            await inter.edit_original_message(embeds=[*self.message.embeds[:-1], waiting_embed])

    @disnake.ui.button(label="Sonic Attack", style=disnake.ButtonStyle.primary, custom_id="phoenixbell_sonic_attack")
    async def sonic_attack(self, button: disnake.ui.Button, inter: disnake.MessageInteraction):
        
        await inter.response.defer()
        self.countdown_task.cancel() # Stop the countdown
        self.toggle_buttons(enabled=False) # Disable the buttons
        await self.message.edit(view=self)

        challenger_info, defender_info, turn, am_challenger = self.get_match_data()
        player_info, target_info = (challenger_info, defender_info) if am_challenger else (defender_info, challenger_info)

        # Perform sonic attack
        action = BattleAction(
            name='phoenixbell_sonic_attack', player=player_info['id'], target=target_info['id'], match=self.match,
            attack_components=[AttackComponent(player_stats=player_info['stats'], target_stats=target_info['stats'], scaling_stat='mATK', scaling_stat_source='player', damage_type='true', multiplier=0.75, true_damage=True)],
            base_accuracy=1.0, qi_cost=0, action_type='summon'
        )
        self.match.store_action(player_info['id'], action)

        if self.match.all_players_ready():
            await self.match.execute_turn()
            if self.match.status == 'completed': # Handle end of match
                await self.display_final_turn()
            else:
                await self.display_next_turn()
        else: # Waiting for opponent to submit move
            waiting_embed = disnake.Embed(description=f'Waiting for opponent...')
            await inter.edit_original_message(embeds=[*self.message.embeds[:-1], waiting_embed])


# Generate battle embed
def generate_battle_embed(challenger_info: dict, defender_info: dict, turn: int) -> disnake.Embed:

    challenger_stats = challenger_info['stats']; defender_stats = defender_info['stats']

    challenger_elements_str = '*None*' if len(challenger_stats['Elemental Affinities']) == 0 else (' '.join([f'`{element}`' for element in challenger_stats['Elemental Affinities']]))
    defender_elements_str = '*None*' if len(defender_stats['Elemental Affinities']) == 0 else (' '.join([f'`{element}`' for element in defender_stats['Elemental Affinities']]))

    challenger_summons_str = ''
    challenger_active_summons = [ summon for summon in challenger_info['status']['summons'] if summon['active'] ]
    if len(challenger_active_summons) > 0:
        challenger_summons_str += 'Summons:\n'
        for summon in challenger_active_summons:
            challenger_summons_str += f"**{summon['name']}**: `{summon['HP']}`/`{summon['Max HP']}` HP\n"

    challenger_effect_str = '*None*' if len(challenger_info['active_effects']) == 0 else (' '.join([f'`{effect}`' for effect in challenger_info['active_effects']]))
    defender_effect_str = '*None*' if len(defender_info['active_effects']) == 0 else (' '.join([f'`{effect}`' for effect in defender_info['active_effects']]))
    defender_summons_str = ''
    defender_active_summons = [ summon for summon in defender_info['status']['summons'] if summon['active'] ]
    if len(defender_active_summons) > 0:
        defender_summons_str += 'Summons:\n'
        for summon in defender_active_summons:
            defender_summons_str += f"**{summon['name']}**: `{summon['HP']}`/`{summon['Max HP']}` HP\n"
    
    embed = disnake.Embed(
        title=f"⚔️ PvP Battle: Turn {turn}",
        color=disnake.Color.blue()
    )
    embed.add_field(
        name=f"{challenger_info['Member'].display_name}",
        value=f"""HP: `{challenger_stats['HP']}`/`{challenger_stats['Max HP']}`
        Qi: `{challenger_stats['Qi']}`/`{challenger_stats['Max Qi']}`
        Elements: {challenger_elements_str}
        Status Effects: {challenger_effect_str}
        {challenger_summons_str}""",
        inline=True
    )
    embed.add_field(
        name=f"{defender_info['Member'].display_name}",
        value=f"""HP: `{defender_stats['HP']}`/`{defender_stats['Max HP']}`
        Qi: `{defender_stats['Qi']}`/`{defender_stats['Max Qi']}`
        Elements: {defender_elements_str}
        Status Effects: {defender_effect_str}
        {defender_summons_str}""",
        inline=True
    )
    return embed

class InitialChallengeView(View):
    def __init__(self, guild: disnake.Guild, channel: disnake.TextChannel, challenger: disnake.Member, defender: disnake.Member):
        super().__init__(timeout=None)  # No timeout for persistent buttons
        self.guild = guild  # Store the guild
        self.channel = channel  # Store the channel
        self.challenger = challenger  # Store the challenger
        self.defender = defender # Store the defender

        self.challengerPlayer: Player = PlayerRoster().get(challenger.id)
        self.defenderPlayer: Player = PlayerRoster().get(defender.id)

    def toggle_buttons(self, enabled: bool, disable_technique_only: bool = False):
        # Enable or disable all buttons dynamically, or just the technique button
        for child in self.children:
            if isinstance(child, disnake.ui.Button):
                if disable_technique_only and child.custom_id == "use_technique":
                    child.disabled = True
                else:
                    child.disabled = (not enabled)

    @disnake.ui.button(label="Accept", style=disnake.ButtonStyle.success, custom_id="accept_challenge")
    async def accept_challenge(self, button: disnake.ui.Button, inter: disnake.MessageInteraction):
        
        await inter.response.defer()
        self.toggle_buttons(enabled=False) # Disable the buttons
        await inter.message.edit(view=self)
        
        try:
            player_stats = {
                self.challengerPlayer.id: self.challengerPlayer.get_stats_dict(),
                self.defenderPlayer.id: self.defenderPlayer.get_stats_dict()
            }

            player_action = {
                self.challengerPlayer.id: None,
                self.defenderPlayer.id: None
            }

            player_status = {
                self.challengerPlayer.id: {
                    'cooldowns': {}, # technique ID -> remaining cooldown
                    'debuffs': [], # debuff type -> (value (if applicable), remaining cooldown)
                    'buffs': [], # buff type -> (value, remaining cooldown)
                    'status': {}, # status effect -> info dictionary
                    'summons': [],
                },
                self.defenderPlayer.id: {
                    'cooldowns': {}, # technique ID -> remaining cooldown
                    'debuffs': [],
                    'buffs': [],
                    'status': {},
                    'summons': [],
                },
            }
            
            turn = 1

            # Get technique ID-name mapping from AllItems
            technique_id_name_tups = await AllItems.filter(type='fight_technique').values_list('id', 'name')
            technique_id_name_dict = { tech_id: tech_name for tech_id, tech_name in technique_id_name_tups }

            player_techniques_dict = {}
            for player in [self.challengerPlayer, self.defenderPlayer]:
                equipped_items = await player.get_equipped_items()
                techniques = equipped_items['techniques']
                player_techniques_dict[player.id] = { technique: { 'Qi Cost': 20, 'name': technique_id_name_dict[technique] } for technique in techniques }
            
            # Create a new PvP match and add to database
            pvpmatch = await PvpMatches.create(challenger_id=self.challengerPlayer.id, defender_id=self.defenderPlayer.id, 
                player_stats=player_stats, player_action=player_action, player_status=player_status, created_at=disnake.utils.utcnow(), updated_at=disnake.utils.utcnow(), turn=turn)
            
            self._id = pvpmatch.id # Match ID

            # Create the in-memory match object
            match = PvPMatch(pvpmatch.id, self.challengerPlayer.id, self.defenderPlayer.id, player_stats, player_action, player_status, player_techniques_dict)

            challenger_info = construct_player_info(match, self.guild, self.challengerPlayer.id)
            defender_info = construct_player_info(match, self.guild, self.defenderPlayer.id)
            
            if self.channel:
                # Generate battle and countdown embeds
                battle_embed = generate_battle_embed(challenger_info, defender_info, turn)
                initial_countdown_embed = simple_embed('', "Starting turn...", color=disnake.Color.blue())
                
                # Send messages to the public channel
                accept_embed = simple_embed("Challenge Accepted!", f"{inter.author.mention} has accepted {self.challenger.mention}'s challenge!", disnake.Color.green())
                initial_action_embed = simple_embed('', 'The battle has begun!', disnake.Color.red())
                public_message = await self.channel.send(embeds=[accept_embed, battle_embed])

                # Send messages with MainBattleViews to both players
                player_messages = []; player_views = [] # Order is challenger, defender
                for player, other_player in ((self.challenger, self.defender), (self.defender, self.challenger)):
                    acceptance_message = f"Your challenge has been accepted by {other_player.mention}!" if player == self.challenger else f"You accepted the challenge from {other_player.mention}!"
                    await player.send(embed=simple_embed("Challenge Accepted!", acceptance_message, disnake.Color.green()))
                    
                    playerBattleView = MainBattleView(guild=self.guild, channel=self.channel, match=match, user_id=player.id, opponent_user_id=other_player.id)
                    player_message = await player.send(embeds=[initial_action_embed, battle_embed, initial_countdown_embed], view=playerBattleView)
                    playerBattleView.message = player_message; playerBattleView.public_message = public_message
                    player_messages.append(player_message); player_views.append(playerBattleView)
                
                player_views[0].opponent_message = player_messages[1]
                player_views[0].opponent_view = player_views[1]
                player_views[1].opponent_message = player_messages[0]
                player_views[1].opponent_view = player_views[0]
                
            else:
                # Respond to the opponent
                await inter.response.send_message(f"Challenged failed due to invalid channel", ephemeral=True)
                print(f"Channel not found or inaccessible.")

        except Exception as e:
            print(f"Error in accept_challenge: {e}")
            await inter.response.send_message("Something went wrong. Please try again.", ephemeral=True)

    @disnake.ui.button(label="Decline", style=disnake.ButtonStyle.danger, custom_id="decline_challenge")
    async def decline_challenge(self, button: disnake.ui.Button, inter: disnake.MessageInteraction):
        
        self.toggle_buttons(enabled=False) # Disable the buttons
        await inter.message.edit(view=self)

        try:
            # Send a DM to the challenger
            challenger_embed = disnake.Embed(
                title="Challenge Declined",
                description=f"{inter.author.mention} has declined your challenge.",
                color=disnake.Color.red()
            )
            await self.challenger.send(embed=challenger_embed)

            # Respond to the opponent
            await inter.response.send_message("You declined the challenge.", ephemeral=True)
        except Exception as e:
            print(f"Error in decline_challenge: {e}")
            await inter.response.send_message("Something went wrong. Please try again.", ephemeral=True)


class PvPCog(commands.Cog):
    
    def __init__(self, bot):
        self.bot = bot
    
    @commands.slash_command(name="pvp")
    async def pvp(self, inter: disnake.ApplicationCommandInteraction):
        """Base PvP command"""
        pass
    
    @pvp.sub_command(name="profile")
    async def profile(self, inter: disnake.ApplicationCommandInteraction, member: disnake.Member = None):
        """
        Check your PVP combat stats
        """
        if member is None:
            member = inter.author

        selected_player : Player = PlayerRoster().find_player_for(inter, member)
        stats_dict = selected_player.get_stats_dict()
        # user_data = await Pvp.get_or_none(user_id=member.id).values_list("rank_points", "pvp_promo", "pvp_demote", "pvp_coins")
        # rank_points, promo_num, demote_status, pvp_coins = user_data  # Shouldn't be None...
        embed_desc_items = [f"**Username** : {member.name}"]
        for stat_name in stats_dict:
            embed_desc_items.append(f"**{stat_name}** : {stats_dict[stat_name]}")

        embed = disnake.Embed(
            title="Ranked Profile",
            description='\n'.join(embed_desc_items),
            color=disnake.Color(0x2e3135)
        )
        if member.avatar:
            embed.set_thumbnail(url=member.avatar.url)

        await inter.response.send_message(embed=embed)

    @pvp.sub_command(name="challenge")
    async def challenge(
        self,
        inter: disnake.ApplicationCommandInteraction,
        opponent: disnake.Member
    ):
        """Challenge another player to a PvP battle"""
        await inter.response.defer()
        
        # Get both players
        challenger : Player = PlayerRoster().find_player_for(inter, inter.author)
        challenged : Player = PlayerRoster().find_player_for(inter, opponent)
        
        if challenger is None or challenged is None:
            await inter.send("Both players need to be registered cultivators!")
            return
            
        if challenger._id == challenged._id:
            await inter.send("You can't challenge yourself!")
            return
        
        challenger_latest_match = await PvpMatches.filter(
            (Q(challenger_id=challenger._id) | Q(defender_id=challenger._id))
        ).order_by("-created_at").first()
        challenged_latest_match = await PvpMatches.filter(
            (Q(challenger_id=challenged._id) | Q(defender_id=challenged._id))
        ).order_by("-created_at").first()
        
        challenger_in_match = (challenger_latest_match and challenger_latest_match.status != "completed")
        challenged_in_match = (challenged_latest_match and challenged_latest_match.status != "completed")

        if challenger_in_match and challenged_in_match:
            await inter.send("Both players are currently unable to participate in a new match.")
            return
        elif challenger_in_match:
            await inter.send(f"<@{challenger._id}> is unable to participate in a new match.")
            return
        elif challenged_in_match:
            await inter.send(f"<@{challenged._id}> is unable to participate in a new match.")
            return
            
        embed = disnake.Embed(
            title="A new challenger approaches!",
            description=f"<@{challenger.id}> has challenged you to a duel! Would you like to accept?",
            color=disnake.Color.blue()
        )

        if inter.author.avatar:
            embed.set_thumbnail(url=inter.author.avatar.url)

        try:
            await opponent.send(embed=embed, view=InitialChallengeView(guild=inter.guild, channel=inter.channel, challenger=inter.author, defender=opponent))
            await inter.followup.send(f"Challenge sent to {opponent.mention}!", ephemeral=True)

        except disnake.Forbidden:
            # Handle the case where the bot cannot send a DM to the opponent
            await inter.followup.send(f"I couldn't send a DM to {opponent.mention}. They might have DMs disabled.", ephemeral=True)
    
    async def update_rankings(self, player1: Player, player2: Player, winner: Optional[Player]):
        """Update player rankings after a battle"""
        if winner:
            loser = player2 if winner == player1 else player1
            await winner.pvp_stats.add_win()
            await loser.pvp_stats.add_loss()
        else:
            await player1.pvp_stats.add_draw()
            await player2.pvp_stats.add_draw()
    
    @pvp.sub_command(name="stats")
    async def stats(
        self,
        inter: disnake.ApplicationCommandInteraction,
        player: disnake.Member = None
    ):
        """View your or another player's PvP stats"""
        target = player or inter.author
        stats = {'wins': 5, 'losses': 3, 'draws': 2, 'win_rate': 0.5}# await PvPStats.get(target.id)
        
        if stats is None:
            await inter.send(f"{target.mention} doesn't have any PvP stats yet!")
            return
            
        embed = disnake.Embed(
            title=f"⚔️ {target.display_name}'s PvP Stats",
            description=(
                f"**Wins:** {stats.wins}\n"
                f"**Losses:** {stats.losses}\n"
                f"**Draws:** {stats.draws}\n"
                f"**Win Rate:** {stats.win_rate:.1f}%\n"
                f"**Last Match:** {stats.last_match.strftime('%Y-%m-%d %H:%M') if stats.last_match else 'Never'}"
            ),
            color=0x00ff00
        )
        
        await inter.send(embed=embed)
    
    @pvp.sub_command(name="leaderboard")
    async def leaderboard(self, inter: disnake.ApplicationCommandInteraction):
        """View the PvP leaderboard"""
        # TODO: Implement leaderboard
        await inter.send("Leaderboard coming soon!", ephemeral=True)

def setup(bot):
    bot.add_cog(PvPCog(bot))

# =================================================================================
# Define technique actions here
# =================================================================================

def get_technique_action(player: int, target: int, match: PvPMatch, technique_id: str):
    player_stats = match.player_stats_dict[player]
    target_stats = match.player_stats_dict[target]
    
    if technique_id == 'eightsplit':
        return BattleAction(
            # Deal 60% mATK as Earth Magic Damage, 60% mATK as Blood Magic Damage, 60% pATK as Earth Physical Damage and 60% pATK as Blood Physical Damage to all enemies
            # TODO: This technique deals 50% more damage for each additional enemy hit
            name = 'eightsplit', player = player, target = target, match = match,
            action_type = 'technique',
            attack_components = [
                AttackComponent(player_stats=player_stats, target_stats=target_stats, scaling_stat='mATK', scaling_stat_source='player', damage_type='magical', element='Earth', multiplier=0.6, true_damage=False),
                AttackComponent(player_stats=player_stats, target_stats=target_stats, scaling_stat='mATK', scaling_stat_source='player', damage_type='magical', element='Blood', multiplier=0.6, true_damage=False),
                AttackComponent(player_stats=player_stats, target_stats=target_stats, scaling_stat='pATK', scaling_stat_source='player', damage_type='physical', element='Earth', multiplier=0.6, true_damage=False),
                AttackComponent(player_stats=player_stats, target_stats=target_stats, scaling_stat='pATK', scaling_stat_source='player', damage_type='physical', element='Blood', multiplier=0.6, true_damage=False)
            ],
            base_accuracy = 0.9,
            player_buffs = {},
            target_debuffs = {},
            qi_cost = 20,
            cooldown = 7
        )
    elif technique_id == "flametsunami":
        return BattleAction(
            name = "flametsunami", player = player, target = target, match = match,
            action_type = 'technique',
            attack_components = [
                AttackComponent(player_stats=player_stats, target_stats=target_stats, scaling_stat='pATK', scaling_stat_source='player', damage_type='physical', multiplier=1.3, true_damage=False),
                AttackComponent(player_stats=player_stats, target_stats=target_stats, scaling_stat='mATK', scaling_stat_source='player', damage_type='magical', multiplier=1.3, true_damage=False)
            ],
            base_accuracy = 0.9,
            player_buffs = {},
            target_debuffs = {
                'mDEF': (0.2, 2, 'prop'),
                'pDEF': (0.2, 2, 'prop')
            },
            no_crit = False,
            qi_cost = 15,
            cooldown = 5
        )
    elif technique_id == "wlclaw":
        return BattleAction(
            # Deals 220% of mATK as 110% wind type damage and 110% lightning type damage
            name = "wlclaw", player = player, target = target, match = match,
            action_type = 'technique',
            attack_components = [
                AttackComponent(player_stats=player_stats, target_stats=target_stats, scaling_stat='mATK', scaling_stat_source='player', damage_type='magical', element='Wind', multiplier=1.1, true_damage=False),
                AttackComponent(player_stats=player_stats, target_stats=target_stats, scaling_stat='mATK', scaling_stat_source='player', damage_type='magical', element='Lightning', multiplier=1.1, true_damage=False)
            ],
            base_accuracy = 0.9,
            player_buffs = {
                'ACC': (40, 1, 'flat'),
            },
            target_debuffs = {},
            qi_cost = 20,
            cooldown = 5
        )
    elif technique_id == 'shocklightning':
        return BattleAction(
            # Deals 275% of mATK as Magic Damage
            name = 'shocklightning', player = player, target = target, match = match,
            action_type = 'technique',
            attack_components = [
                AttackComponent(player_stats=player_stats, target_stats=target_stats, scaling_stat='mATK', scaling_stat_source='player', damage_type='magical', multiplier=2.75, true_damage=False)
            ],
            base_accuracy = 0.9,
            player_buffs = {},
            target_debuffs = {},
            qi_cost = 20,
            cooldown = 0
        )
    elif technique_id == "cottonhand":
        return BattleAction(
            # Deals 250% of mATK as true damage
            name = "cottonhand", player = player, target = target, match = match,
            action_type = 'technique',
            attack_components = [
                AttackComponent(player_stats=player_stats, target_stats=target_stats, scaling_stat='mATK', scaling_stat_source='player', damage_type='true', multiplier=2.5, true_damage=True)
            ],
            base_accuracy = 0.9,
            player_buffs = {},
            target_debuffs = {},
            qi_cost = 20,
            cooldown = 7
        )
    elif technique_id == "starshatter":
        return BattleAction(
            name = "starshatter", player = player, target = target, match = match,
            action_type = 'technique',
            attack_components = [
                AttackComponent(player_stats=player_stats, target_stats=target_stats, scaling_stat='mATK', scaling_stat_source='player', damage_type='magical', multiplier=3.4, true_damage=False)
            ],
            base_accuracy = 0.9,
            player_buffs = {},
            target_debuffs = {
                'mDEF': (0.5, 1, 'prop')
            },
            qi_cost = 20,
            cooldown = 5
        )
    elif technique_id == "windkillfinger":
        return BattleAction(
            name = "windkillfinger", player = player, target = target, match = match,
            action_type = 'technique',
            attack_components = [
                AttackComponent(player_stats=player_stats, target_stats=target_stats, scaling_stat='pATK', scaling_stat_source='player', damage_type='physical', multiplier=2.8, true_damage=False)
            ],
            base_accuracy = 0.9,
            player_buffs = {},
            target_debuffs = {
                'pDEF': (0.1, 99, 'prop')
            },
            qi_cost = 20,
            cooldown = 4
        )
    elif technique_id == "shatterclaw":
        return BattleAction(
            name = "shatterclaw", player = player, target = target, match = match,
            action_type = 'technique',
            attack_components = [
                AttackComponent(player_stats=player_stats, target_stats=target_stats, scaling_stat='pATK', scaling_stat_source='player', damage_type='physical', multiplier=2.9, true_damage=False)
            ],
            base_accuracy = 0.85,
            player_buffs = {},
            target_debuffs = {
                'Qi': (0.4, 99, 'prop')
            },
            qi_cost = 25,
            cooldown = 5
        )
    elif technique_id == "skelking":
        return BattleAction(
            name = "skelking", player = player, target = target, match = match,
            action_type = "technique",
            attack_components = [], # No attack component in and of itself
            base_accuracy = 1,
            player_buffs = {},
            target_debuffs = {},
            qi_cost = 20,
            cooldown = 0, # No cooldown, but can only be used once per match
        )
    elif technique_id == 'bloodagglom':
        return BattleAction(
            name = "bloodagglom", player = player, target = player, match = match,
            action_type = "technique",
            attack_components = [
                AttackComponent(player_stats=player_stats, target_stats=player_stats, scaling_stat='Max HP', scaling_stat_source='player', damage_type='true', multiplier=0.1, true_damage=True)
            ],
            base_accuracy = 1,
            player_buffs = {},
            target_debuffs = {},
            qi_cost = 20,
            cooldown = 0, # No cooldown, but can only be used once per match
        )
    elif technique_id == 'flamecreation':
        return BattleAction(
            name = "flamecreation", player = player, target = player, match = match,
            action_type = "technique",
            attack_components = [
                AttackComponent(player_stats=player_stats, target_stats=player_stats, scaling_stat='Max HP', scaling_stat_source='player', damage_type='true', multiplier=0.05, true_damage=True)
            ],
            base_accuracy = 1,
            player_buffs = {},
            target_debuffs = {},
            qi_cost = 20,
            cooldown = 0, # No cooldown, but can only be used once per match
        )
    elif technique_id == 'lightningcalamity':
        # Deal 800% of user's mATK as Lightning Damage to all enemies
        # Enemies struck by this technique have their Speed and Evasion reduced by 30% and their Defense by 20% for 5 turns.
        # If this technique defeats an enemy or entity, trigger a second explosion dealing 200% of the user's mATK as Lightning Damage to all remaining enemies.
        return BattleAction(
            name = "lightningcalamity", player = player, target = target, match = match,
            action_type = "technique",
            attack_components = [
                AttackComponent(player_stats=player_stats, target_stats=target_stats, scaling_stat='mATK', scaling_stat_source='player', damage_type='magical', element='Lightning', multiplier=8.0, true_damage=False)
            ],
            base_accuracy = 0.8,
            player_buffs = {},
            target_debuffs = {
                'SPD': (0.3, 5, 'prop'),
                'EVA': (0.3, 5, 'prop'),
                'pDEF': (0.2, 5, 'prop'),
                'mDEF': (0.2, 5, 'prop'),
            },
            qi_cost = 20,
            cooldown = 7,
            aoe = True # Affects all enemies (ignores taunts)
        )
    elif technique_id == 'resolveflame':
        # Deals 300% of user mATK as fire type Magic Damage and 100% of user pATK as Earth type Physical Damage
        return BattleAction(
            name = "resolveflame", player = player, target = target, match = match,
            action_type = "technique",
            attack_components = [
                AttackComponent(player_stats=player_stats, target_stats=target_stats, scaling_stat='mATK', scaling_stat_source='player', damage_type='magical', element='Fire', multiplier=3.0, true_damage=False),
                AttackComponent(player_stats=player_stats, target_stats=target_stats, scaling_stat='pATK', scaling_stat_source='player', damage_type='physical', element='Earth', multiplier=1.0, true_damage=False)
            ],
            base_accuracy = 0.9,
            player_buffs = {},
            target_debuffs = {},
            qi_cost = 20,
            cooldown = 5,
        )

def get_summon_action(player: int, target: int, match: PvPMatch, summon_name: str):
    player_stats = match.player_stats_dict[player]
    target_stats = match.player_stats_dict[target]
    
    if summon_name == "Skeleton King":
        return BattleAction(
            name = "Skeleton King",
            player = player,
            target = target,
            match = match,
            action_type = 'summon',
            attack_components = [
                AttackComponent(player_stats=player_stats, target_stats=target_stats, scaling_stat='pATK', scaling_stat_source='player', damage_type='physical', element='Dark', multiplier=1, true_damage=False),
            ],
            base_accuracy = 1,
            player_buffs = {},
            target_debuffs = {},
            no_crit = True,
            qi_cost = 0,
            cooldown = 0,
        )<|MERGE_RESOLUTION|>--- conflicted
+++ resolved
@@ -1,2019 +1,2012 @@
-import disnake
-from disnake.ext import commands
-from disnake.ui import Button, View
-from typing import List, Optional, Tuple
-from character.player import Player, PlayerRoster
-from adventure.pvp import start_pvp_battle
-from tortoise.expressions import Q
-# from utils.Embeds import create_embed
-from utils.Database import Users, PvpMatches, AllItems
-from utils.Styles import EXCLAMATION
-from utils.base import CogNotLoadedError
-from utils.ParamsUtils import format_num_abbr1
-import random, asyncio, json, math, copy
-from rich import print
-from collections import defaultdict
-import roman
-# from character.pvp_stats import PvPStats
-
-COMBAT_STATS = ['pATK','mATK','pDEF','mDEF','pPEN','mPEN','SPD','ACC','EVA','CRIT','CRIT DMG']
-
-# Elemental effectiveness
-ELEMENT_EFFICACY_DICT = defaultdict(dict)
-
-with open('./data/element_matrix.tsv', 'r') as f:
-    defending_elements = f.readline().strip('\n').split('\t')[1:]
-    for line in f:
-        items = line.strip('\n').split('\t')
-        attacking_element = items[0]
-        multipliers = []
-        for item in items[1:]:
-            multiplier_str = item.lstrip('x')
-            if '/' in multiplier_str:
-                numerator, denominator = multiplier_str.split('/')
-                multipliers.append(float(numerator)/float(denominator))
-            else:
-                multipliers.append(int(multiplier_str))
-        for defending_element, multiplier in zip(defending_elements, multipliers):
-            ELEMENT_EFFICACY_DICT[attacking_element][defending_element] = multiplier
-
-# TODO: remove bruv from shop
-# Action descriptions
-# - dealing x magical damage, dealing x physical damage, dealing x mixed damage, dealing x true damage
-# Mention status effects applied
-# A player who is dead cannot attack
-# Lock in techniques for the duration of a match (cannot learn/unlearn)
-# Process turns at once rather than by the person who last clicked
-# Speed -> order of actions correspond
-# Status effect levels
-# Elemental immunities
-# Status effects should happen at end of turn
-# Check if Skeleton king attacking another one is dark on dark damage (0.5 multiplier)
-# Use full technique names [OK]
-# Add debuffs to combat log [OK]
-# Stun/silence should depend on speed [OK]
-# +xx stat on an attack should be treated as permanent passive with conditional triggering (WL claw ACC+40) [OK-just don't announce]
-# If it's 99 turns, say "for the rest of the battle" [OK]
-# Dodging should also dodge technique's status effects/buffs and debuffs [OK]
-# Someone with one star lower cultivation can only win through a lucky crit/dodge
-# otherwise most of the time the person with higher cultivation wins
-# basic attacks only
-
-def simple_embed(title: str, description: str, color: int = 0x00ff00) -> disnake.Embed:
-    return disnake.Embed(
-        title=title,
-        description=description,
-        color=color
-    )
-
-def to_nonneg(number):
-    return max(0, number)
-
-def random_success(chance):
-    return (random.random() < chance)
-
-'''
-Examples of player_stats_dict, player_action_dict, player_status_dict
-
-example_player_stats_dict = {
-    player1_user_ID: {
-        'pATK': 200, # Physical Attack
-        'mATK': 200, # Magical Attack
-        'pDEF': 200, # Physical Defense
-        'mDEF': 200, # Magical Defense
-        'pPEN': 0.1, # Physical Penetration
-        'mPEN': 0.1, # Magical Penetration
-        'SPD': 100, # Speed
-        'ACC': 0.95, # Accuracy
-        'EVA': 0.05, # Evasion (dodge)
-        'CRIT': 0.05, # Critical rate
-        'CRIT DMG': 1.50, # Critical damage multiplier
-        'HP': 2000, 
-        'Max HP': 2000, 
-        'Qi': 100,
-        'Max Qi': 100,
-        'Elemental Affinities': ['Fire', 'Water', 'Earth'],
-    },
-    player2_user_ID: { ... }
-}
-
-example_player_action_dict = { 
-    player1_user_ID: { 
-        'name': 'wopwop', 
-        'description': 'Player1 used `wopwop`, dealing 3,455 damage to Player2'
-    },
-    player2_user_ID: None # Indicates player has not submitted an action yet
-}
-
-example_player_status_dict = {
-    player1_user_ID: {
-        'cooldowns': {}, # technique ID -> remaining cooldown
-        'debuffs': [], # (debuff stat, value, remaining cooldown) list
-        'buffs': [] # (buff stat, value, remaining cooldown) list
-        'status': { # status type -> {source, duration}
-            'Confusion': {
-                'source': player2_user_ID,
-                'duration': 1,
-                'potency': 1
-            }
-            'Nine Turning Wind': {
-                'source': player1_user_ID,
-                'duration': 99,
-                'potency': 1,
-                'dodge_bonus': True,
-            }
-            'Freeze': False,
-        },
-        'summons': [{ # List of summons (retains summon after it dies)
-            'name': 'Skeleton King',
-            'HP': skeleton_hp,
-            'Max HP': skeleton_hp,
-            'SPD': skeleton_speed,
-            'active': True,
-            'Elemental Affinities': ['Dark'],
-            'Elemental Immunities': ['Fire', 'Water'],
-        }]
-    }
-}
-'''
-
-class PvPMatch(): # In-memory representation of a match
-
-    def __init__(self, match_id: int, challenger_id: int, defender_id: int,
-        player_stats_dict: dict, player_action_dict: dict, player_status_dict: dict, player_techniques_dict: dict
-    ):
-        # Initialize match
-        self._id = match_id  # Store the match ID (create database record first)
-        self.challenger_id = challenger_id
-        self.defender_id = defender_id
-        self.status = "pending" # Match status
-        self.turn = 1 # Turn number
-        self.terrain = 'Earth' # TODO
-        
-        # Store player stats, actions, and status
-        self.player_stats_dict = player_stats_dict # Dictionary: user ID -> stats dict
-        self.player_action_dict = player_action_dict # Dictionary: user ID -> action dict
-        self.player_status_dict = player_status_dict # Dictionary: user ID -> status dict
-        self.player_techniques_dict = player_techniques_dict # Dictionary: user ID -> tech_id -> original cooldown, Qi cost
-        self.player_summon_action_dict = defaultdict(dict) # Dictionary: user ID -> summon ID -> action dict
-        
-        # Store decriptions of all actions taken during this turn
-        self.action_descriptions = []
-
-        # Store players that have already moved
-        self.finished_players = set()
-
-        # Apply permanent passive effects at the start of the match
-        self.apply_all_passive_effects()
-
-    # Apply technique one-time permanent passive effect(s) to one player
-    def apply_passive_effect(self, player_id, technique_id):
-        # ================================================================================
-        # HARDCODED TECHNIQUE EFFECTS PORTION
-        # ================================================================================
-        if technique_id == 'windimages':
-            self.player_stats_dict[player_id]['SPD'] = math.ceil(1.25 * self.player_stats_dict[player_id]['SPD'])
-            self.player_stats_dict[player_id]['EVA'] = math.ceil(1.25 * self.player_stats_dict[player_id]['EVA'])
-        elif technique_id == 'ninewindsteps':
-            self.player_stats_dict[player_id]['EVA'] = math.ceil(1.20 * self.player_stats_dict[player_id]['EVA'])
-        elif technique_id == 'skysteps':
-            self.player_stats_dict[player_id]['SPD'] = math.ceil(1.20 * self.player_stats_dict[player_id]['SPD'])
-            self.player_stats_dict[player_id]['EVA'] = math.ceil(1.20 *  self.player_stats_dict[player_id]['EVA'])
-        elif technique_id == 'cottonhand':
-            self.player_stats_dict[player_id]['pATK'] = math.ceil(1.15 * self.player_stats_dict[player_id]['pATK'])
-            self.player_stats_dict[player_id]['mATK'] = math.ceil(1.15 * self.player_stats_dict[player_id]['mATK'])
-            self.player_stats_dict[player_id]['pDEF'] = math.ceil(1.15 * self.player_stats_dict[player_id]['pDEF'])
-            self.player_stats_dict[player_id]['mDEF'] = math.ceil(1.15 * self.player_stats_dict[player_id]['mDEF'])
-        elif technique_id == 'ninewindsteps':
-            self.player_stats_dict[player_id]['EVA'] = math.ceil(1.20 * self.player_stats_dict[player_id]['EVA'])
-            self.player_status_dict[player_id]['status']['Nine Turning Wind'] = {
-                'source': player_id,
-                'duration': 99,
-                'potency': 1,
-                'dodge_bonus': False,
-            }
-        elif technique_id == 'incinflame':
-            self.player_status_dict[player_id]['status']['Freeze Immunity'] = {
-                'source': player_id,
-                'duration': 99,
-                'potency': 1,
-            }
-<<<<<<< HEAD
-        elif technique_id == 'woodsword':
-            self.player_status_dict[player_id]['status']['Green Wood Sword'] = {
-                'source': player_id,
-                'duration': 99,
-                'potency': 1,
-            }
-            self.player_status_dict[player_id]['status']['Poison Resistance'] = { # Assume resistance cannot stack (for now)
-                'source': player_id,
-                'duration': 99,
-                'potency': 0.1,
-            }
-            self.player_status_dict[player_id]['status']['Bleed Resistance'] = { # Assume resistance cannot stack (for now)
-                'source': player_id,
-                'duration': 99,
-                'potency': 0.1,
-            }
-=======
-        elif technique_id == 'killerwind':
-            self.player_stats_dict[player_id]['SPD'] = math.ceil(1.10 * self.player_stats_dict[player_id]['SPD'])
-            self.player_status_dict[player_id]['status']['Terrain Debuff Immunity'] = {
-                'source': player_id,
-                'duration': 99,
-                'potency': 1,
-                'terrain': [], # None specified means immunity to all terrains
-            }
-        elif technique_id == 'purpburst':
-            self.player_stats_dict[player_id]['SPD'] = math.ceil(1.20 * self.player_stats_dict[player_id]['SPD'])
-            self.player_stats_dict[player_id]['EVA'] = math.ceil(1.15 * self.player_stats_dict[player_id]['EVA'])
-        elif technique_id == 'bloodspirit':
-            increased_HP = math.ceil(1.25 * self.player_stats_dict[player_id]['Max HP'])
-            self.player_stats_dict[player_id]['Max HP'] = increased_HP
-            self.player_stats_dict[player_id]['HP'] = increased_HP
-            self.player_stats_dict[player_id]['pDEF'] = math.ceil(1.15 * self.player_stats_dict[player_id]['pDEF'])
->>>>>>> 4d41ece7
-
-    # Apply all technique permanent passive effects to all players
-    def apply_all_passive_effects(self):
-        for player_id in self.player_techniques_dict:
-            for technique_id in self.player_techniques_dict[player_id]:
-                self.apply_passive_effect(player_id, technique_id)
-
-    # Get a list of current player status effects
-    def get_player_status_effects(self, player_id):
-        active_effects = []
-
-        for status_effect in self.player_status_dict[player_id]['status']:
-            duration = self.player_status_dict[player_id]['status'][status_effect]['duration']
-            if duration > 0:
-                active_effects.append(status_effect)
-        
-        return active_effects
-
-    # Access match data
-    def get_match_data(self):
-        return self.challenger_id, self.defender_id, self.turn, self.player_stats_dict, self.player_action_dict, self.player_status_dict
-
-    # Update match information in database
-    async def update_database_record(self):
-        await PvpMatches.filter(id=self._id).update(status=self.status, turn=self.turn, player_stats=self.player_stats_dict)
-    
-    # Store one player's action
-    def store_action(self, player_id: int, battle_action):
-        self.player_action_dict[player_id] = battle_action
-    
-    # Store one player's summon's action
-    def store_summon_action(self, player_id: int, summon_id: int, battle_action):
-        self.player_summon_action_dict[player_id][summon_id] = battle_action
-
-    # Clear player (and summon) actions
-    def clear_player_actions(self):
-        for player_id in self.player_action_dict:
-            self.player_action_dict[player_id] = None
-        for player_id in self.player_summon_action_dict:
-            for summon_id in self.player_summon_action_dict[player_id]:
-                self.player_summon_action_dict[player_id][summon_id] = None
-
-    # Get player in list with highest current SPD
-    def get_next_player_or_summon(self, player_or_summon_list: list):
-        
-        player_summon_SPD_dict = {}
-        for player_id in self.player_stats_dict:
-            for summon in self.player_status_dict[player_id]['summons']:
-                if summon['active']:
-                    player_summon_SPD_dict[(player_id, summon['name'])] = summon['SPD']
-        # print(player_summon_SPD_dict, "player_or_summon_list", player_or_summon_list)
-        player_or_summon_SPD_dict = {}
-        for player_or_summon in player_or_summon_list:
-            if isinstance(player_or_summon, int):
-                player_id = player_or_summon
-                player_or_summon_SPD_dict[player_or_summon] = self.player_stats_dict[player_id]['SPD']
-            else:
-                player_or_summon_SPD_dict[player_or_summon] = player_summon_SPD_dict[player_or_summon]
-        
-        ordered_player_SPD_tups = sorted(player_or_summon_SPD_dict.items(), key=lambda x: x[1], reverse=True)
-        return ordered_player_SPD_tups[0][0]
-
-    # Get all players and active summons
-    def get_all_players_and_summons(self):
-        all_players_and_summons = []
-        for player_id in self.player_action_dict:
-            all_players_and_summons.append(player_id)
-            for summon in self.player_status_dict[player_id]['summons']:
-                if summon['active']:
-                    all_players_and_summons.append((player_id, summon['name']))
-        return all_players_and_summons
-
-    # Check if all players have submitted actions
-    def all_players_ready(self):
-        return all([(self.player_action_dict[player_id] != None) for player_id in self.player_action_dict])
-
-    # Check if a player has won (currently only works for 1v1)
-    def check_winner(self):
-        end_of_match = False
-        for player_id in self.player_stats_dict:
-            if self.player_stats_dict[player_id]['HP'] <= 0:
-                loser = player_id
-                end_of_match = True
-            else:
-                alive_player = player_id
-        if end_of_match:
-            return alive_player
-        else:
-            return False # Nobody has died, match is not yet over
-
-    # Get list of dead summons
-    def get_dead_summons(self):
-        dead_player_summon_tups = []
-        for player_id in self.player_status_dict:
-            for summon in self.player_status_dict[player_id]['summons']:
-                if summon['HP'] <= 0:
-                    dead_player_summon_tups.append((player_id, summon['name']))
-        return dead_player_summon_tups
-    
-    # Update cooldowns for a specific player
-    def update_cooldowns(self, player_id: int):
-        status_dict = self.player_status_dict[player_id]
-        
-        for technique in status_dict['cooldowns']: # Technique usage cooldowns
-            status_dict['cooldowns'][technique] = max(0, status_dict['cooldowns'][technique] - 1)
-        
-        for status_effect in status_dict['status']: # Status effect durations (and turns since last use)
-
-            duration = status_dict['status'][status_effect]['duration']
-            if status_effect == 'Chill' and duration == 1: # Special case
-                SPD_reduction = status_dict['status'][status_effect]['potency'] * 0.1
-                self.player_stats_dict[player_id]['SPD'] *= (1/(1 - SPD_reduction)) # Revert
-            status_dict['status'][status_effect]['duration'] = max(0, (duration if duration == 99 else (duration - 1)))
-
-            if 'turns_since_last_use' in status_dict['status'][status_effect]:
-                 status_dict['status'][status_effect]['turns_since_last_use'] += 1
-        
-        updated_buffs = []
-        for buff_stat, buff_value, cooldown, buff_type in status_dict['buffs']: # Buff durations
-            if cooldown == 1: # Buff will expire
-                if buff_type == 'prop':
-                    self.player_stats_dict[player_id][buff_stat] *= (1/(1 + buff_value)) # Revert
-                    self.player_stats_dict[player_id][buff_stat] = math.ceil(self.player_stats_dict[player_id][buff_stat])
-                elif buff_type == 'flat':
-                    self.player_stats_dict[player_id][buff_stat] -= buff_value # Refert
-            else:
-                updated_buffs.append((buff_stat, buff_value, (cooldown if cooldown == 99 else (cooldown - 1)), buff_type))
-        status_dict['buffs'] = updated_buffs
-
-        updated_debuffs = []
-        for debuff_stat, debuff_value, cooldown, debuff_type in status_dict['debuffs']: # Debuff durations
-            if cooldown == 1: # Debuff will expire
-                if debuff_type == 'prop':
-                    self.player_stats_dict[player_id][debuff_stat] *= (1/(1 - debuff_value)) # Revert
-                    self.player_stats_dict[player_id][debuff_stat] = math.ceil(self.player_stats_dict[player_id][debuff_stat])
-                elif debuff_type == 'flat':
-                    self.player_stats_dict[player_id][debuff_stat] += debuff_value # Revert
-            else:
-                updated_debuffs.append((debuff_stat, debuff_value, (cooldown if cooldown == 99 else (cooldown - 1)), debuff_type))
-        status_dict['debuffs'] = updated_debuffs
-
-    # Execute target response to attacker action
-    # OR attacker response to attacker action (such as checking for HP dropping below a threshold)
-    async def execute_target_response(self, action):
-        responder_id = action.target
-
-        for player_id in [action.target, action.player]:
-            if 'bloodspirit' in self.player_techniques_dict[player_id]:
-                # When the user's HP drops below 50%, gain +30% Physical Attack and +20% Speed for 5 turns
-                player_HP = self.player_stats_dict[player_id]['HP']
-                player_MaxHP = self.player_stats_dict[player_id]['Max HP']
-                if player_HP < (0.5 * player_MaxHP):
-                    # If Blood Spirit Skill buff triggered within last 5 turns, do not stack buff
-                    if 'Blood Spirit Skill' in self.player_status_dict[player_id]['status'] and self.player_status_dict[player_id]['status']['Blood Spirit Skill']['duration'] > 0:
-                        pass
-                    else:
-                        self.player_status_dict[player_id]['buffs'].append(('pATK', 0.3, 5 + 1, 'prop'))
-                        self.player_status_dict[player_id]['buffs'].append(('SPD', 0.2, 5 + 1, 'prop'))
-                        self.player_status_dict[player_id]['status']['Blood Spirit Skill'] = {
-                            'source': player_id,
-                            'duration': 5+1,
-                            'potency': 1,
-                        }
-                        action.description.append(f'\n<@{player_id}> activated **Blood Spirit Skill**, gaining +30% pATK and +20% SPD for 5 turns!')
-        
-        if 'windimages' in self.player_techniques_dict[responder_id]:
-            if action.dodged: # Target dodged this attack
-                # 30% chance of confusing the attacker
-                if random_success(0.3):
-                    self.player_status_dict[action.player]['status']['Confusion'] = {
-                        'source': responder_id,
-                        'duration': 1+1,
-                        'potency': 3,
-                    }
-                    action.description.append(f'\n<@{responder_id}> inflicted **Confusion III** on <@{action.player}> for one turn!')
-
-        if 'incinflame' in self.player_techniques_dict[responder_id]:
-            # When the user is hit by a physical attack, there is a 20% chance to inflict "Burn II" on the attacker
-            for attack_component in action.attack_components:
-                if attack_component.damage_type == 'physical':
-                    if random_success(0.2):
-                        self.player_status_dict[action.player]['status']['Burn'] = {
-                            'source': responder_id,
-                            'duration': 1+1,
-                            'potency': 2,
-                        }
-                        action.description.append(f'\n<@{responder_id}> inflicted **Burn II** on <@{action.player}> for one turn!')
-                    break
-
-        if 'purpburst' in self.player_techniques_dict[responder_id]:
-            # When the user is hit by a physical attack, there is a 30% chance to apply Shock III to the attacker for 3 turns
-            for attack_component in action.attack_components:
-                if attack_component.damage_type == 'physical':
-                    if random_success(0.3):
-                        self.player_status_dict[action.player]['status']['Shock'] = {
-                            'source': responder_id,
-                            'duration': 3+1,
-                            'potency': 3,
-                        }
-                        action.description.append(f'\n<@{responder_id}> inflicted **Shock III** on <@{action.player}> for 3 turns!')
-                    break
-
-        if 'skysteps' in self.player_techniques_dict[responder_id]:
-            if action.dodged: # Target dodged this attack
-                # Target counter-attacks the attacker with basic attack
-                print('pATK', self.player_stats_dict[responder_id]['pATK'])
-                attack_components = [AttackComponent(player_stats=self.player_stats_dict[responder_id], target_stats=self.player_stats_dict[action.player], scaling_stat='pATK', scaling_stat_source='player', damage_type='physical', multiplier=1, true_damage=False)]
-                counter_action = BattleAction(name='basic_attack', player=responder_id, target=action.player, match=self, attack_components=attack_components, base_accuracy = 0.9, player_buffs = {}, target_debuffs = {}, qi_cost = 0, action_type='basic attack')
-                
-                await counter_action.execute()
-
-                # Update the action description for the attacker
-                action.description.append(f'<@{responder_id}> counter-attacked <@{action.player}>, dealing {format_num_abbr1(counter_action.damage)} damage!')
-        
-        if 'ninewindsteps' in self.player_techniques_dict[responder_id]:
-            if action.dodged: # Target dodged this attack
-                # Store this information for processing of speed buff status effect
-                self.player_status_dict[responder_id]['status']['Nine Turning Wind']['dodge_bonus'] = True
-
-    # Execute current turn actions for all players
-    async def execute_turn(self):
-        # Firstly store actions for alive summons
-        for player_id in self.player_status_dict:
-            for summon in self.player_status_dict[player_id]['summons']:
-                if summon['active']:
-                    # TODO: determine summon targeting
-                    target = self.defender_id if player_id == self.challenger_id else self.challenger_id
-                    summon_action = get_summon_action(player_id, target, self, summon['name'])
-                    self.store_summon_action(player_id, summon['name'], summon_action)
-
-        # Determine all players and player summons that get to move this turn
-        all_players_and_summons = set(self.get_all_players_and_summons()) # Lock in at start of turn
-        self.finished_players = set() # List of players whose actions have already been taken
-
-        while self.finished_players != all_players_and_summons:
-            
-            pending_players = all_players_and_summons - self.finished_players # Get list of players who have not yet acted
-            current_player = self.get_next_player_or_summon(pending_players) # Get next player (or summon)
-            
-            # Check if player cannot take action due to status effect
-            skip_action = False
-            if current_player in self.player_status_dict:
-                action = self.player_action_dict[current_player]
-                active_effects = self.get_player_status_effects(current_player)
-                if 'Freeze' in active_effects:
-                    if 'Freeze Immunity' in active_effects: # Check for immunity
-                        self.action_descriptions += [f'<@{current_player}> is immune to **Freeze** and can still move.']
-                    else:
-                        skip_action = True; self.action_descriptions += [f'<@{current_player}> was frozen and is unable to move.']
-                elif 'Stun' in active_effects:
-                    skip_action = True; self.action_descriptions += [f'<@{current_player}> was stunned and is unable to move.']
-                elif 'Silence' in active_effects and action.action_type == 'technique':
-                    skip_action = True; self.action_descriptions += [f'<@{current_player}> was silenced and is unable to use abilities.']
-            
-            if not skip_action:
-                action = await self.execute_action(current_player) # Execute this player (or summon)'s action
-
-                winner = self.check_winner() # Check for terminating condition
-                if winner: # If there is a winner, do not execute remaining player actions
-                    self.action_descriptions += action.description # Add action descriptions to turn summary
-                    self.status = "completed"
-                    break
-                else:
-                    await self.execute_target_response(action) # Execute target response
-                    self.action_descriptions += action.description # Add action descriptions to turn summary
-                    winner = self.check_winner() # Check for terminating condition
-                    if winner: # If there is a winner, do not execute remaining player actions
-                        self.status = "completed"
-                        break
-            print(current_player, self.player_status_dict)
-            if current_player in self.player_status_dict:
-                self.update_cooldowns(current_player) # Update cooldowns for this player
-            print(current_player, self.player_status_dict)
-            self.finished_players.add(current_player) # Add player to finished list
-
-            for player_summon_tup in self.get_dead_summons():
-                pending_players.discard(player_summon_tup) # Remove dead summons from pending players
-        
-        if self.status != "completed":
-            # Finally, apply per-turn status effects that do not affect actions during the turn
-            for player_id in self.player_status_dict:
-                for status_effect in self.get_player_status_effects(player_id):
-
-                    if status_effect == 'Wither':
-                        # Deals 5% max health true damage per turn to user
-                        true_damage_taken = math.ceil(self.player_stats_dict[player_id]['Max HP'] * 0.05)
-                        self.player_stats_dict[player_id]['HP'] -= true_damage_taken
-                        self.action_descriptions.append(f'<@{player_id}> took {true_damage_taken} true damage from **Wither**.')
-                    
-                    elif status_effect in ['Burn', 'Shock', 'Bleed', 'Poison', 'Frostbite']:
-
-                        source = self.player_status_dict[player_id]['status'][status_effect]['source']
-                        ps = self.player_stats_dict[source]; ts = self.player_stats_dict[player_id] # Abbreviations
-                        potency = self.player_status_dict[player_id]['status'][status_effect]['potency']
-                        
-                        if f'{status_effect} Resistance' in self.player_status_dict[player_id]['status']:
-                            # Reduced potency due to resistance
-                            potency *= (1 - self.player_status_dict[player_id]['status'][f'{status_effect} Resistance']['potency'])
-
-                        effect_attack_parameters_dict = {
-                            "Burn": (ps, ts, 'pATK', 'player', 'physical', "Fire", (0.05 * potency)),
-                            "Shock": (ps, ts, 'mATK', 'player', 'magical', "Lightning", (0.05 * potency)),
-                            "Bleed": (ps, ts, ('pATK' if ps['pATK'] > ps['mATK'] else 'mATK'), 'player', 'true', "none", (0.05 * potency)),
-                            "Poison": (ps, ts, 'mATK', 'player', 'magical', "Poison", (0.05 * potency)),
-                            "Frostbite": (ps, ts, 'pATK', 'player', 'physical', "Ice", (0.05 * potency)),
-                        }
-
-                        attack_parameters = effect_attack_parameters_dict[status_effect]
-                        _, _, scaling_stat, _, damage_type, element, multiplier = attack_parameters
-                        if element == "none":
-                            damage_descriptor = f"{damage_type}"
-                        else:
-                            damage_descriptor = f"{element} {damage_type}"
-                        damage_taken = AttackComponent(*attack_parameters).damage_dealt()
-                        self.player_stats_dict[player_id]['HP'] -= damage_taken
-                        self.action_descriptions.append(f'<@{player_id}> took {damage_taken} {damage_descriptor} damage from **{status_effect} {roman(potency)}**.')
-
-                    elif status_effect == 'Nine Turning Wind':
-                        # Ramping speed buff status effect associated with ninewindsteps
-                        dodge_bonus = self.player_status_dict[player_id]['status']['Nine Turning Wind']['dodge_bonus']
-                        SPD_prop_increase = 0.2 if dodge_bonus else 0.1
-                        SPD_increase = math.ceil(self.player_stats_dict[player_id]['SPD'] * SPD_prop_increase)
-                        self.player_stats_dict[player_id]['SPD'] += SPD_increase
-                        self.action_descriptions.append(f'<@{player_id}> gained {SPD_increase} SPD from **{status_effect}**!')
-                        # Reset dodge bonus
-                        self.player_status_dict[player_id]['status']['Nine Turning Wind']['dodge_bonus'] = False
-            
-            winner = self.check_winner() # Check for terminating condition again
-            if winner:
-                self.status = "completed"
-        
-        # Update database
-        await self.update_database_record()
-
-    # Increment turn (call this BEFORE displaying battle embed)
-    def next_turn(self):
-        self.turn += 1
-    
-    # Clear player actions (run after displaying turn)
-    def clear_actions(self):
-        self.clear_player_actions()
-        self.action_descriptions = []
-
-    # Execute one player's action
-    async def execute_action(self, player_or_summon):
-        if isinstance(player_or_summon, int):
-            action = self.player_action_dict[player_or_summon]
-        else:  # (player_id, summon_name):
-            action = self.player_summon_action_dict[player_or_summon[0]][player_or_summon[1]]
-        await action.execute()
-        return action
-
-def construct_player_info(match: PvPMatch, guild, user_id):
-    player_info = {
-        'id': user_id,
-        'Member': guild.get_member(user_id),
-        'Player': PlayerRoster().get(user_id),
-        'action': match.player_action_dict[user_id],
-        'summon_action': match.player_summon_action_dict[user_id],
-        'stats': match.player_stats_dict[user_id],
-        'status': match.player_status_dict[user_id],
-        'active_effects': match.get_player_status_effects(user_id)
-    }
-    return player_info
-
-class AttackComponent(): # Representation of a damage dealing component of an attack
-    def __init__(self, player_stats: dict, target_stats: dict,
-        scaling_stat: str,
-        scaling_stat_source: str,
-        damage_type: str,
-        element: str = 'none',
-        multiplier: float = 1,
-        true_damage: bool = False
-    ):
-        self.player_stats = player_stats
-        self.target_stats = target_stats
-        self.scaling_stat = scaling_stat # Stat to scale off of (pATK, mATK, HP, ...)
-        self.scaling_stat_source = scaling_stat_source # Whose stat to use (player or target)
-        self.damage_type = damage_type # Damage type (physical, magical, or true)
-        self.element = element
-        self.multiplier = multiplier # Multiplier for the scaling value
-        self.true_damage = true_damage # True / False
-    
-    def randomize_damage(self, damage: int): # Introduces random variability
-        return math.ceil(damage*(random.randint(80,100)/100.0))
-    
-    def get_elemental_multiplier(self):
-        if self.element == 'none':
-            return 1
-        else:
-            multiplier = 1
-            for defender_element in self.target_stats['Elemental Affinities']:
-                multiplier *= ELEMENT_EFFICACY_DICT[self.element][defender_element]
-            return multiplier
-    
-    def damage_dealt(self):
-        # Damage = multiplier * scaling stat
-        # Defense-adjusted damage = DMG * (DMG / (DMG + (DEF * (1-PEN))))
-        # Final damage (not account for crit) = randomization of defense-adjusted damage
-
-        source_stats = self.player_stats if self.scaling_stat_source == 'player' else self.target_stats
-        element_multiplier = self.get_elemental_multiplier()
-        original_DMG = source_stats[self.scaling_stat] * self.multiplier
-        
-        DMG = 1
-        if self.damage_type == "physical":
-            defense_adjusted_DMG = original_DMG * (original_DMG / (original_DMG + (self.target_stats['pDEF'] * (1 - self.player_stats['pPEN']))))
-            element_adjusted_DMG = defense_adjusted_DMG * element_multiplier
-            DMG = max(0, self.randomize_damage(element_adjusted_DMG))
-            # print("Opponent pDEF", self.target_stats['pDEF'], "player pPEN", self.player_stats['pPEN'], 'defense adjusted DMG', defense_adjusted_DMG, 'randomized DMG', DMG)
-        elif self.damage_type == "magical":
-            defense_adjusted_DMG = original_DMG * (original_DMG / (original_DMG + (self.target_stats['mDEF'] * (1 - self.player_stats['mPEN']))))
-            element_adjusted_DMG = defense_adjusted_DMG * element_multiplier
-            DMG = max(0, self.randomize_damage(element_adjusted_DMG))
-        elif self.damage_type == "true":
-            DMG = math.ceil(original_DMG)
-        print(original_DMG, f"{self.target_stats['pDEF'] * (1 - self.player_stats['pPEN'])} = {self.target_stats['pDEF']} * (1 - {self.player_stats['pPEN']})")
-        try:
-            print("elemental multiplier", element_multiplier, "original DMG", original_DMG, "defense adjusted DMG", defense_adjusted_DMG, "element adjusted DMG", element_adjusted_DMG, "randomized DMG", DMG)
-        except:
-            print("elemental multiplier", element_multiplier, "original and final DMG", original_DMG)
-        return DMG
-
-
-class BattleAction(): # Representation of a player's action at a turn in battle
-    def __init__(self, name: str, player: int, target: int, match: PvPMatch,
-        action_type: str, # 'basic attack', 'technique', 'do_nothing', 'aftershock', or 'summon'
-        attack_components: list[AttackComponent] = [],
-        base_accuracy: float = 0,
-        player_buffs: dict = {}, # { stat: (buff_value, duration, 'prop' or 'flat') }
-        target_debuffs: dict = {}, # { stat: (debuff_value, duration, 'prop' or 'flat') }
-        no_crit: bool = False,
-        qi_cost: int = 0,
-        cooldown: int = 0,
-        aoe: bool = False, # Affects all enemies (ignores taunts) -- for now, affects summons
-    ):
-        self.name = name; self.player = player; self.target = target; self.match = match
-        if action_type == 'technique':
-            self.prettyname = match.player_techniques_dict[player][name]['name']
-        elif action_type == 'basic attack':
-            self.prettyname = 'basic attack'
-        else:
-            self.prettyname = name
-        self.action_type = action_type
-        self.attack_components = attack_components
-        self.base_accuracy = base_accuracy
-        self.player_buffs = player_buffs
-        self.target_debuffs = target_debuffs
-        self.no_crit = no_crit
-        self.qi_cost = qi_cost
-        self.description = []
-        self.cooldown = cooldown
-        self.aoe = aoe
-        
-    def get_player_target_info(self):
-        player_stats = self.match.player_stats_dict[self.player]; target_stats = self.match.player_stats_dict[self.target]
-        player_status = self.match.player_status_dict[self.player]; target_status = self.match.player_status_dict[self.target]
-        return player_stats, target_stats, player_status, target_status
-
-    def determine_dodge(self):
-        player_stats, target_stats, _, _ = self.get_player_target_info()
-        
-        # Hit Chance = Move Accuracy * ((Attacker's ACC) / (Defender's EVA))
-        hit_chance = min(1, self.base_accuracy * (player_stats['ACC'] / target_stats['EVA']))
-        return (random.random() < (1-hit_chance))
-    
-    def compute_damage(self): # Determines damage (assuming successful hit)
-        player_stats, target_stats, _, _ = self.get_player_target_info()
-
-        total_DMG = max(1, sum([attack_component.damage_dealt() for attack_component in self.attack_components]))
-        if self.no_crit:
-            return total_DMG
-        else:
-            if random.random() < player_stats['CRIT']: # Critical hit
-                return math.ceil(total_DMG * player_stats['CRIT DMG'])
-            else:
-                return total_DMG
-    
-    async def execute(self): # Executes the attack, taking into account passives and status effects
-        
-        if self.action_type == 'do_nothing':
-            self.description.append(f'<@{self.player}> could not act this turn due to **{self.name}**.')
-            return self
-
-        player_stats, target_stats, player_status, target_status = self.get_player_target_info()
-
-        # Set player buffs introduced by this action
-        buff_debuff_descriptions = [] # Append buff/debuff descriptions to description list, show after attack description
-        for player_stat in self.player_buffs:
-            buff_value, buff_cooldown, buff_type = self.player_buffs[player_stat]
-            if buff_type == 'prop':
-                buff_str = f'{int(buff_value * 100)}%'
-                self.match.player_stats_dict[self.player][player_stat] = math.ceil((1 + buff_value) * self.match.player_stats_dict[self.player][player_stat])
-            elif buff_type == 'flat':
-                buff_str = f'{buff_value}'
-                self.match.player_stats_dict[self.player][player_stat] += buff_value
-            player_status['buffs'].append((player_stat, buff_value, buff_cooldown + 1, buff_type))
-            
-            if buff_cooldown == 1: # Do not announce
-                pass
-            else:
-                if player_stat in ['Qi', 'HP']:
-                    buff_cooldown_str = ''
-                elif buff_cooldown == 99:
-                    buff_cooldown_str = ' for the rest of the battle'
-                else:
-                    buff_cooldown_str = f' for {buff_cooldown} turns'
-                buff_debuff_descriptions.append(f'<@{self.player}> increased their {player_stat} by {buff_str}{buff_cooldown_str}!')
-        
-        # Now determine whether opponent dodged
-        opponent_dodged = self.determine_dodge()
-
-        # Only set debuffs if opponent did not dodge
-        if not opponent_dodged:
-            for player_stat in self.target_debuffs:
-                debuff_value, debuff_cooldown, debuff_type = self.target_debuffs[player_stat]
-                if debuff_type == 'prop':
-                    debuff_str = f'{int(debuff_value * 100)}%'
-                    self.match.player_stats_dict[self.target][player_stat] = math.ceil((1 - debuff_value) * self.match.player_stats_dict[self.target][player_stat])
-                elif debuff_type == 'flat':
-                    debuff_str = f'{debuff_value}'
-                    self.match.player_stats_dict[self.target][player_stat] -= debuff_value
-                if debuff_cooldown > 1:
-                    target_status['debuffs'].append((player_stat, debuff_value, debuff_cooldown + 1, debuff_type))
-                
-                if debuff_cooldown == 1: # Do not announce
-                    pass
-                else:
-                    if player_stat in ['Qi', 'HP']:
-                        debuff_cooldown_str = ''
-                    elif debuff_cooldown == 99:
-                        debuff_cooldown_str = ' for the rest of the battle'
-                    else:
-                        debuff_cooldown_str = f' for {debuff_cooldown} turns'
-                    buff_debuff_descriptions.append(f'<@{self.target}> has their {player_stat} lowered by {debuff_str}{debuff_cooldown_str}!')
-
-        # Now determine damage
-        action_damage = self.compute_damage()
-        
-        # Check for and apply player status effects that affect turn AFTER action is submitted
-        if self.action_type != 'summon': # Summons do not have status effects
-            for status_effect in self.match.get_player_status_effects(self.player):
-                potency = self.match.player_status_dict[self.player]['status'][status_effect]['potency']
-
-                if status_effect == 'Confusion':
-                    # (10 * potency) % chance of retargeting attack to user or an ally for 50% damage
-                    if random_success(0.1 * potency):
-                        opponent_dodged = False
-                        action_damage = math.ceil(action_damage * 0.5)
-                        self.description.append(f'<@{self.player}> tried to attack <@{self.target}>, but was **confused** and attacked themselves instead!')
-                        self.target = self.player; target_stats = player_stats; target_status = player_status
-                elif status_effect == 'Fear':
-                    # (10 * potency) % chance of skipping turn
-                    if random_success(0.1 * potency):
-                        action_damage = 0
-                        self.description.append(f'<@{self.player}> could not attack due to **Fear**!')
-                        return self # Return information for opponent response
-        
-        # Check for target status effects, other damage altering conditions
-        for status_effect in self.match.get_player_status_effects(self.target):
-            if status_effect == 'Nine Turning Wind':
-                # True damage attacks or abilities deal 20% more damage
-                # TODO: can true damage attacks crit?
-                action_damage = 0
-                for attack_component in self.attack_components:
-                    if attack_component.damage_type == 'true':
-                        action_damage += math.ceil(1.2 * attack_component.damage_dealt())
-                    else:
-                        action_damage += attack_component.damage_dealt()
-        
-        if self.name == 'resolveflame':
-            if len(self.match.finished_players) > 0: # Player is not the first player to move
-                # Amplify damage by 100%
-                for attack_component in self.attack_components:
-                    attack_component += 1
-            if self.match.terrain in ['Fire', 'Earth']:
-                # Amplify damage by 100%
-                for attack_component in self.attack_components:
-                    attack_component += 1
-            action_damage = self.compute_damage()
-        
-        # Apply new status effects
-        if self.name == 'shocklightning':
-            multiplier_increase = 0
-            if 'Shocking Dormant Lightning' in self.match.player_status_dict[self.player]['status']:
-                multiplier_increase = (0.25 * self.match.player_status_dict[self.player]['status']['Shocking Dormant Lightning']['turns_since_last_use'])
-            else: # First-time use
-                # Stuns target for one turn, two turns if paired with the Rushing Lightning Mirror
-                self.match.player_status_dict[self.target]['status']['Stun'] = {
-                    'source': self.player,
-                    'duration': 2 if 'rushmirror' in self.match.player_techniques_dict[self.player] else 1,
-                    'potency': 1,
-                }
-            # Update damage
-            for attack_component in self.attack_components:
-                attack_component.multiplier += multiplier_increase
-            action_damage = self.compute_damage()
-            # Set or reset turns_since_last_use
-            self.match.player_status_dict[self.player]['status']['Shocking Dormant Lightning'] = {
-                'source': self.player, 'duration': 99, 'potency': 1, 'turns_since_last_use': 0
-            }
-
-        # Check for target taunts
-        summon_taunt = False
-        for summon in target_status['summons']:
-            if summon['active']:
-                if summon['name'] in ['Skeleton King', 'Demon Phoenix Bell']:
-                    summon_taunt = summon
-
-        # Check for special stats and action description update handling (notably, techniques that don't have an attack)
-        has_attack = True
-        custom_description = False
-        attacker_str = f'<@{self.player}>'
-        defender_str = f'<@{self.target}>'
-        attack_str = f'used **{self.prettyname}**'
-
-        if self.name == 'skelking':
-            has_attack = False
-
-            # Compute summon stats and add summon to player's status
-            skeleton_HP = math.ceil(0.8 * player_stats['Max HP']) # 80% of user max HP
-            skeleton_ATK = math.ceil(0.35 * player_stats['mATK'])
-            if 'Dark' in player_stats['Elemental Affinities']:
-                skeleton_ATK *= 2 # Double damage if user is Dark type
-            summon_name = 'Skeleton King'
-
-            player_status['summons'].append({
-                'name': summon_name,
-                'active': True,
-                'Elemental Affinities': ['Dark'], # Dark type
-                'Elemental Immunities': ['Fire', 'Water'], # Immune to Fire and Water
-                'pATK': skeleton_ATK,
-                'pDEF': 0, 'mDEF': 0, 'pPEN': 0, 'mPEN': 0, # No DEF/PEN
-                'SPD': math.ceil(player_stats['SPD'] * 0.2), # 20% of user SPD
-                'ACC': 100, 'EVA': 0, # Cannot dodge
-                'CRIT': 0, 'CRIT DMG': 1, # No crit
-                'HP': skeleton_HP,
-                'Max HP': skeleton_HP,
-            })
-
-            # Store summon's attack
-            summon_action = get_summon_action(self.player, self.target, self.match, 'Skeleton King')
-            self.match.store_summon_action(self.player, summon_name, summon_action)
-
-             # Update action description
-            self.description.append(f"<@{self.player}> used **{self.prettyname}**, summoning a Skeleton King with {format_num_abbr1(skeleton_HP)} HP!")
-            self.description += summon_action.description
-        
-        elif self.name == 'phoenixbell': # TODO
-            # Compute summon stats and add summon to player's status
-            bell_HP = math.ceil(0.5 * player_stats['Max HP']) # 50% of user max health
-            summon_name = "Demon Phoenix Bell"
-            player_status['summons'].append({
-                'name': summon_name,
-                'active': True,
-                'Elemental Affinities': [],
-                'Elemental Immunities': [],
-                'pATK': math.ceil(0.8 * player_stats['pATK']), # 80% of user defense and attack
-                'mATK': math.ceil(0.8 * player_stats['mATK']), # 80% of user defense and attack
-                'pDEF': math.ceil(0.8 * player_stats['pDEF']), # 80% of user defense and attack
-                'mDEF': math.ceil(0.8 * player_stats['mDEF']), # 80% of user defense and attack
-                'pPEN': player_stats['pPEN'], # 100% of user penetration
-                'mPEN': player_stats['mPEN'], # 100% of user penetration
-                'SPD': 0,
-                'ACC': 9999, 'EVA': 0, # 100% accuracy, cannot dodge
-                'CRIT': 0, 'CRIT DMG': 0, # No crit
-                'HP': bell_HP,
-                'Max HP': bell_HP,
-            })
-
-        elif self.action_type == 'summon': # Summon attacked
-            attacker_str = f"<@{self.player}>'s {self.name}"
-            attack_str = "attacked"
-        
-        elif self.name == 'bloodagglom':
-            opponent_dodged = False
-            prop_increase = 0.6 if 'Blood' in player_stats['Elemental Affinities'] else 0.3
-            # Do not treat as normal buff to avoid excessive action logs
-            for combat_stat in ['pATK','mATK','pDEF','mDEF']:
-                player_stats[combat_stat] += math.ceil(player_stats[combat_stat] * prop_increase)
-            self.description.append(f'{attacker_str} {attack_str} took {format_num_abbr1(action_damage)}{true_dmg_str} damage and amplified ATK/DEF stats by {int(100*prop_increase)}%!')
-            custom_description = True
-            # Add to status effect to keep track that this was already used
-            player_status['status']['Blood Agglomeration'] = { 'source': self.player, 'duration': 99, 'potency': 1 }
-        
-        elif self.name == 'flamecreation':
-            opponent_dodged = False
-            prop_increase = 0.2
-            # Do not treat as normal buff to avoid excessive action logs
-            for combat_stat in ['pATK','mATK','pDEF','mDEF']:
-                player_stats[combat_stat] += math.ceil(player_stats[combat_stat] * prop_increase)
-            self.description.append(f'{attacker_str} {attack_str} took {format_num_abbr1(action_damage)}{true_dmg_str} damage and amplified ATK/DEF stats by {int(100*prop_increase)}%!')
-            custom_description = True
-            # Add to status effect to keep track that this was already used
-            player_status['status']['Flame Creation'] = { 'source': self.player, 'duration': 99, 'potency': 1 }
-
-        if has_attack:
-            
-            if summon_taunt and (not self.aoe): # Player (or summon) attacked summon instead of target
-
-                # Recompute damage based on target summon's stats
-                for attack_component in self.attack_components:
-                    attack_component.target_stats = summon_taunt
-                action_damage = self.compute_damage()
-
-                summon_taunt['HP'] = to_nonneg(summon_taunt['HP'] - action_damage)
-                self.description.append(f"{attacker_str} {attack_str}, dealing {format_num_abbr1(action_damage)} damage to <@{self.target}>'s {summon_taunt['name']}")
-
-                # If summon is dead, set it to inactive
-                if summon_taunt['HP'] <= 0:
-                    summon_taunt['active'] = False
-                    self.description.append(f"\n<@{self.target}>'s {summon_taunt} has been defeated!")
-                else:
-                    # ================================================================================
-                    # HARDCODED TECHNIQUE EFFECTS PORTION
-                    # ================================================================================
-                    if summon_taunt['name'] == 'Skeleton King' and self.action_type != 'summon':
-                        # If player attacked target's Skeleton King, **Wither** the player for 2 turns (unless player is itself a summon)
-                        player_status['status']['Wither'] = { 'source': self.target, 'duration': 2, 'potency': 1 }
-                        self.description.append(f"<@{self.target}>'s {summon_taunt['name']} **withered** <@{self.player}> for 2 turns!")
-            
-            else: # Player attacked target (as normal)
-                if opponent_dodged:
-                    self.description.append(f'{attacker_str} {attack_str}, but {defender_str} dodged!')
-                else:
-                    target_stats['HP'] = to_nonneg(target_stats['HP'] - action_damage)
-                    true_dmg_str = ' true' if self.attack_components[0].damage_type == 'true' else ''
-                    if not custom_description:
-                        self.description.append(f'{attacker_str} {attack_str}, dealing {format_num_abbr1(action_damage)}{true_dmg_str} damage to {defender_str}')
-
-                    # Trigger after-attack effects
-                    if 'killerwind' in self.match.player_techniques_dict[self.player]:
-                        for attack_component in self.attack_components:
-                            if attack_component.damage_type == 'physical' and random_success(0.2):
-                                self.match.store_action(self.player, BattleAction(
-                                    name = "killerwind_aftershock", player = self.player, target = self.target, match = self.match,
-                                    action_type = "aftershock",
-                                    attack_components = [
-                                        AttackComponent(player_stats=player_stats, target_stats=target_stats, scaling_stat='pATK', scaling_stat_source='player', damage_type='physical', element='Wind', multiplier=0.5, true_damage=False)
-                                    ],
-                                    base_accuracy = 1.0,
-                                    player_buffs = {},
-                                    target_debuffs = {},
-                                    qi_cost = 0,
-                                    cooldown = 0,
-                                ))
-                                break
-                
-                
-                if self.aoe: # AOE affects target's summons as well
-                    for summon in target_status['summons']:
-                        
-                        # Recompute damage based on target summon's stats
-                        for attack_component in self.attack_components:
-                            attack_component.target_stats = summon
-                        action_damage = self.compute_damage()
-
-                        summon['HP'] = to_nonneg(summon['HP'] - action_damage)
-                        self.description.append(f"The AOE attack also dealt {format_num_abbr1(action_damage)} damage to <@{self.target}>'s {summon['name']}")
-
-                        # If summon is dead, set it to inactive
-                        if summon['HP'] <= 0:
-                            summon['active'] = False
-                            self.description.append(f"\n<@{self.target}>'s {summon} has been defeated!")
-
-                            # Trigger upon-defeat effects
-                            if self.name == 'lightningcalamity':
-                                self.match.store_action(self.player, BattleAction(
-                                    name = "lightningcalamity_aftershock", player = self.player, target = self.target, match = self.match,
-                                    action_type = "aftershock",
-                                    attack_components = [
-                                        AttackComponent(player_stats=player_stats, target_stats=target_stats, scaling_stat='mATK', scaling_stat_source='player', damage_type='magical', element='Lightning', multiplier=2.0, true_damage=False)
-                                    ],
-                                    base_accuracy = 0.8,
-                                    player_buffs = {},
-                                    target_debuffs = {},
-                                    qi_cost = 0,
-                                    cooldown = 0,
-                                    aoe = True # Affects all enemies (ignores taunts)
-                                ))
-                        else:
-                            if summon['name'] == 'Skeleton King' and self.action_type != 'summon':
-                                # If player attacked target's Skeleton King, **Wither** the player for 2 turns (unless player is itself a summon)
-                                player_status['status']['Wither'] = { 'source': self.target, 'duration': 2, 'potency': 1 }
-                                self.description.append(f"<@{self.target}>'s {summon['name']} **withered** <@{self.player}> for 2 turns!")
-        
-        self.description += buff_debuff_descriptions
-        
-        # Apply effects that occur after attack
-        # ================================================================================
-        # HARDCODED TECHNIQUE EFFECTS PORTION
-        # ================================================================================
-        if self.name == 'wlclaw':
-            # 40% chance of stunning enemy for one turn
-            if random_success(0.4):
-                self.match.player_status_dict[self.target]['status']['Stun'] = {
-                    'source': self.player,
-                    'duration': 1,
-                    'potency': 1,
-                }
-                self.description.append(f"\n<@{self.player}>'s `{self.prettyname}` **stunned** <@{self.target}> for one turn!")
-
-        # Update player Qi based on Qi cost
-        player_stats['Qi'] = to_nonneg(player_stats['Qi'] - self.qi_cost)
-
-        # If action type is technique, set cooldown
-        if self.action_type == 'technique':
-            self.match.player_status_dict[self.player]['cooldowns'][self.name] = self.cooldown + 1
-        
-        self.dodged = opponent_dodged
-        self.damage = action_damage
-        return self # Return information for opponent response
-
-
-class TechniqueDropdown(disnake.ui.Select):
-    """Dropdown for selecting a technique."""
-
-    def __init__(self, techniques: list, technique_cooldown_dict: dict, battle_view):
-        options = []
-        for index, technique in enumerate(techniques):
-            if technique in technique_cooldown_dict:
-                description = f'Qi Cost: x | Cooldown: {technique_cooldown_dict[technique]}'
-            else:
-                description = f'Qi Cost: x'
-            options.append(disnake.SelectOption(label=technique, description=description, value=technique))
-        
-        super().__init__(placeholder="Choose a technique...", min_values=1, max_values=1, options=options)
-        self.battle_view = battle_view
-        self.techniques = techniques
-
-    async def callback(self, inter: disnake.MessageInteraction):
-        """Handles when a technique is selected."""
-        await inter.response.defer()
-
-        # Get selected technique
-        selected_technique = self.values[0]
-        selected_technique_info_dict = self.battle_view.match.player_techniques_dict[self.battle_view.user_id][selected_technique]
-
-        # Identify if the user is the challenger or defender
-        challenger_info, defender_info, turn, am_challenger = self.battle_view.get_match_data()
-        player_info, target_info = (challenger_info, defender_info) if am_challenger else (defender_info, challenger_info)
-        player_stats, target_stats = player_info['stats'], target_info['stats']
-        
-        # ================================================================================
-        # HARDCODED TECHNIQUE EFFECTS PORTION
-        # ================================================================================
-        # Check if technique is on cooldown
-        if selected_technique in player_info['status']['cooldowns'] and player_info['status']['cooldowns'][selected_technique] > 0: # At least 1 turn cooldown left
-            await inter.followup.send(f"This technique is still on cooldown.", ephemeral=True)
-        
-        # Check if player has enough Qi to use technique
-        elif selected_technique_info_dict['Qi Cost'] > player_stats['Qi']:
-            await inter.followup.send(f"You don't have enough Qi to use this technique.", ephemeral=True)
-        
-        # Check if Skeleton King has been previously summoned
-        elif selected_technique == 'skelking' and any([summon['name'] == 'Skeleton King' for summon in player_info['status']['summons']]):
-            await inter.followup.send(f"You can only summon the Skeleton King once per match.", ephemeral=True)
-        
-        # Check if one-time use techniques were already used
-        elif 'Blood Agglomeration' in player_info['status']:
-            await inter.followup.send(f"You can only use Great Blood Agglomeration Skill once per match.", ephemeral=True)
-        
-        elif 'Flame Creation' in player_info['status']:
-            await inter.followup.send(f"You can only use True Flame Creation Skill once per match.", ephemeral=True)
-        
-        else:
-            self.battle_view.countdown_task.cancel() # Stop the countdown
-            self.battle_view.toggle_buttons(enabled=False) # Disable the buttons
-            self.battle_view.clear_items()  # Remove dropdown
-            await self.battle_view.message.edit(view=self.battle_view)
-            
-            # TODO: should technique effects be stored in the database or hardcoded?
-            tech_name, tech_properties = await AllItems.get_or_none(id=selected_technique).values_list("name", "properties")
-            
-            action = get_technique_action(player_info['id'], target_info['id'], self.battle_view.match, selected_technique)
-
-            self.battle_view.match.store_action(player_info['id'], action)
-            
-            if self.battle_view.match.all_players_ready():
-                await self.battle_view.match.execute_turn()
-                if self.battle_view.match.status == 'completed': # Handle end of match
-                    await self.battle_view.display_final_turn()
-                else:
-                    await self.battle_view.display_next_turn()
-            else:
-                waiting_embed = disnake.Embed(description=f'Waiting for opponent...')
-                await self.battle_view.message.edit(embeds=[*self.battle_view.message.embeds[:-1], waiting_embed])
-
-
-class MainBattleView(View):
-
-    def __init__(self, guild: disnake.Guild, channel: disnake.TextChannel, match: PvPMatch, user_id: int, opponent_user_id: int,
-        message: disnake.Message = None, opponent_message: disnake.Message = None, public_message: disnake.Message = None):
-        super().__init__(timeout=None)  # Handle timeout manually
-        self.countdown = 30
-        self.message = message  # Store this user's message (for updating)
-        self.opponent_message = opponent_message  # Store the opponent's message (for updating)
-        self.public_message = public_message # Store the public message (for updating)
-        self.guild = guild  # Store the guild
-        self.channel = channel  # Store the channel
-        self.match = match # Store the PvPMatch object
-        self.user_id = user_id  # Store this user's ID
-        self.opponent_user_id = opponent_user_id # Store the opponent's view (for updating)
-        
-        # Start the countdown task
-        self.countdown_task = asyncio.create_task(self.update_countdown())
-    
-    def toggle_buttons(self, enabled: bool):
-        """Enable or disable all buttons dynamically."""
-        for child in self.children:
-            if isinstance(child, disnake.ui.Button):
-                child.disabled = (not enabled)
-    
-    def restart_countdown_task(self):
-        # Cancel the existing task if it exists and is not already done
-        if self.countdown_task and not self.countdown_task.done():
-            self.countdown_task.cancel()
-        # Reset the countdown and create a new task
-        self.countdown_task = asyncio.create_task(self.update_countdown())
-
-    def get_match_data(self) -> Tuple[dict, dict, int, bool]:
-        challenger_id, defender_id, turn, player_stats, player_action, player_status = self.match.get_match_data()
-        challenger_info = construct_player_info(self.match, self.guild, challenger_id)
-        defender_info = construct_player_info(self.match, self.guild, defender_id)
-        am_challenger = (self.user_id == challenger_id) # Determine whether interacting user is challenger or defender
-
-        return challenger_info, defender_info, turn, am_challenger
-    
-    async def display_final_turn(self):
-        self.stop() # Stop the view
-
-        challenger_info, defender_info, turn, am_challenger = self.get_match_data()
-        winner_info, loser_info = (challenger_info, defender_info) if defender_info['stats']['HP'] <= 0 else (defender_info, challenger_info)
-
-        # Generate updated embeds
-        battle_embed = generate_battle_embed(challenger_info, defender_info, turn)
-        action_embed = disnake.Embed(
-            description='\n'.join(self.match.action_descriptions),
-            color=disnake.Color.red()
-        )
-
-        victory_title_options = ["Fate Sealed!", "A Decisive Blow!", "The Final Strike!", "Victory!", f"The End of {loser_info['Member'].display_name}!", f"{winner_info['Member'].display_name}'s Triumph!", "The Battle's Turning Point!", f"{loser_info['Member'].display_name} Falls!", "The Ultimate Move!", "Destiny Fulfilled!", f"{winner_info['Member'].display_name} Reigns Supreme!", "The Last Stand!"]
-        victory_title = random.choice(victory_title_options)
-        victory_description = f"<@{winner_info['id']}>'s `{winner_info['action'].name}` sealed the fate of <@{loser_info['id']}>!"
-        
-        result_embed = simple_embed(victory_title, victory_description)
-
-        # Updates embeds in public channel and for both players
-        await self.public_message.edit(embeds=[action_embed, battle_embed, result_embed])
-        await self.message.edit(embeds=[action_embed, battle_embed, result_embed])
-        await self.opponent_message.edit(embeds=[action_embed, battle_embed, result_embed])
-
-    async def display_next_turn(self):
-        self.match.next_turn()
-        
-        challenger_info, defender_info, turn, am_challenger = self.get_match_data()
-        print("================================\nData before embed for this turn:", turn)
-        print("-------------------\nChallenger info:")
-        print(challenger_info)
-        print("Challenger's action")
-        print(challenger_info['action'].__dict__)
-        print("-------------------\nDefender info:")
-        print(defender_info)
-        print("Defender's action")
-        print(defender_info['action'].__dict__)
-        
-        # Generate updated embeds
-        battle_embed = generate_battle_embed(challenger_info, defender_info, turn)
-        
-        action_embed = disnake.Embed(
-            description='\n'.join(self.match.action_descriptions),
-            color=disnake.Color.red()
-        )
-        initial_countdown_embed = simple_embed('', "Starting turn...", color=disnake.Color.blue())
-
-        # Updates embed in public channel
-        await self.public_message.edit(embeds=[action_embed, battle_embed])
-        
-        # Send updated embeds to the challenger and store the message object
-        # Check for which View to use
-        challenger_active_summons = [ summon for summon in challenger_info['status']['summons'] if summon['active'] ]
-        if 'Demon Phoenix Bell' in challenger_active_summons:
-            challengerBattleView = DemonPhoenixBellView(guild=self.guild, channel=self.channel, match=self.match, user_id=challenger_info['id'], opponent_user_id=defender_info['id'], public_message=self.public_message)
-        else:
-            challengerBattleView = MainBattleView(guild=self.guild, channel=self.channel, match=self.match, user_id=challenger_info['id'], opponent_user_id=defender_info['id'], public_message=self.public_message)
-        challenger_message = await challenger_info['Member'].send(embeds=[action_embed, battle_embed, initial_countdown_embed], view=challengerBattleView)
-        challengerBattleView.message = challenger_message  # Store the message for dynamic updates
-
-        # Send updated embeds to the defender and store the message object
-        defender_active_summons = [ summon for summon in defender_info['status']['summons'] if summon['active'] ]
-        if 'Demon Phoenix Bell' in defender_active_summons:
-            defenderBattleView = DemonPhoenixBellView(guild=self.guild, channel=self.channel, match=self.match, user_id=defender_info['id'], opponent_user_id=challenger_info['id'], public_message=self.public_message)
-        else:
-            defenderBattleView = MainBattleView(guild=self.guild, channel=self.channel, match=self.match, user_id=defender_info['id'], opponent_user_id=challenger_info['id'], public_message=self.public_message)
-        defender_message = await defender_info['Member'].send(embeds=[action_embed, battle_embed, initial_countdown_embed], view=defenderBattleView)
-        defenderBattleView.message = defender_message  # Store the message for dynamic updates
-
-        # Store references to the other player's message
-        challengerBattleView.opponent_message = defender_message
-        defenderBattleView.opponent_message = challenger_message
-
-        # Delete original messages for both players
-        await self.message.delete()
-        await self.opponent_message.delete()
-
-         # Clear actions
-        self.match.clear_actions()
-
-        # Check for disabling effect
-        disabling_effect = False
-        for status_effect in challenger_info['active_effects']:
-            if status_effect == 'Freeze' and 'Freeze Immunity' not in challenger_info['active_effects']:
-                disabling_effect = status_effect
-            elif status_effect == 'Stun':
-                disabling_effect = status_effect
-            if status_effect == 'Silence' and not disabling_effect: # Lower priority than freeze/stun
-                disabling_effect = status_effect
-        
-        if disabling_effect in ['Freeze', 'Stun']:
-            challengerBattleView.countdown_task.cancel() # Stop the countdown
-            challengerBattleView.toggle_buttons(enabled=False) # Disable the buttons
-            await challenger_message.edit(embeds=[*challenger_message.embeds[:-1], simple_embed('', f"You are affected by **{disabling_effect}** and cannot act this turn.")], view=challengerBattleView)
-            self.match.store_action(challenger_info['id'], BattleAction(disabling_effect, challenger_info['id'], defender_info['id'], self.match, 'do_nothing'))
-        elif disabling_effect == 'Silence':
-            challengerBattleView.toggle_buttons(enabled=False, disable_technique_only=True)
-        
-        disabling_effect = False
-        for status_effect in defender_info['active_effects']:
-            if status_effect in ['Freeze', 'Stun']:
-                disabling_effect = status_effect
-            if status_effect == 'Silence' and not disabling_effect: # Lower priority than freeze/stun
-                disabling_effect = status_effect
-        
-        if disabling_effect in ['Freeze', 'Stun']:
-            defenderBattleView.countdown_task.cancel() # Stop the countdown
-            defenderBattleView.toggle_buttons(enabled=False) # Disable the buttons
-            await defender_message.edit(embeds=[*defender_message.embeds[:-1], simple_embed('', f"You are affected by **{disabling_effect}** and cannot act this turn.")], view=defenderBattleView)
-            self.match.store_action(defender_info['id'], BattleAction(disabling_effect, defender_info['id'], defender_info['id'], self.match, 'do_nothing'))
-        elif disabling_effect == 'Silence':
-            defenderBattleView.toggle_buttons(enabled=False, disable_technique_only=True)
-    
-    # Handle timeout (when the user doesn't click a button in time)
-    async def on_timeout(self):
-        timeout_embed = disnake.Embed(description="⏰ Time's up! You didn't respond in time.")
-        self.toggle_buttons(enabled=False) # Disable the buttons
-        await self.message.edit(embeds=[*self.message.embeds[:-1], timeout_embed], view=self)
-
-        # For now, do basic attack and move on to next turn
-        challenger_info, defender_info, turn, am_challenger = self.get_match_data()
-        player_info, target_info = (challenger_info, defender_info) if am_challenger else (defender_info, challenger_info)
-            
-        # Basic attack
-        action = BattleAction( name='basic_attack', player=player_info['id'], target=target_info['id'], match=self.match, attack_components=[ AttackComponent(player_info['stats'], target_info['stats'], scaling_stat='pATK', scaling_stat_source='player', damage_type='physical', multiplier=1, true_damage=False)], base_accuracy = 0.9, player_buffs = {}, target_debuffs = {}, qi_cost = 0,action_type='basic attack')
-
-        self.match.store_action(player_info['id'], action)
-        
-        if self.match.all_players_ready():
-            await self.match.execute_turn()
-            if self.match.status == 'completed': # Handle end of match
-                await self.display_final_turn()
-            else:
-                await self.display_next_turn()
-
-    async def update_countdown(self):
-        # Update the countdown every second
-        while self.countdown > 0:
-            # Create the countdown embed
-            countdown_embed = disnake.Embed(
-                description=f"⏳ Time remaining: **{self.countdown} sec**",
-                color=disnake.Color.blue()
-            )
-
-            # Edit the original message to update the countdown
-            if self.message:
-                await self.message.edit(embeds=[*self.message.embeds[:-1], countdown_embed])
-
-            await asyncio.sleep(1)  # Wait 1 second
-            self.countdown -= 1
-        
-        await self.on_timeout()
-
-
-    @disnake.ui.button(label="Basic Attack", style=disnake.ButtonStyle.primary, custom_id="basic_attack")
-    async def basic_attack(self, button: disnake.ui.Button, inter: disnake.MessageInteraction):
-        
-        await inter.response.defer()
-        self.countdown_task.cancel() # Stop the countdown
-        self.toggle_buttons(enabled=False) # Disable the buttons
-        await self.message.edit(view=self)
-
-        challenger_info, defender_info, turn, am_challenger = self.get_match_data()
-        player_info, target_info = (challenger_info, defender_info) if am_challenger else (defender_info, challenger_info)
-        
-        # Basic attack
-        action = BattleAction(
-            name='basic_attack', 
-            player=player_info['id'], 
-            target=target_info['id'], 
-            match=self.match,
-            attack_components=[
-                AttackComponent(player_info['stats'], target_info['stats'], 
-                    scaling_stat='pATK', 
-                    scaling_stat_source='player', 
-                    damage_type='physical', 
-                    multiplier=1, 
-                    true_damage=False
-                )
-            ], 
-            base_accuracy = 0.9, 
-            player_buffs = {}, 
-            target_debuffs = {}, 
-            qi_cost = 0,
-            action_type='basic attack'
-        )
-
-        self.match.store_action(player_info['id'], action)
-        
-        if self.match.all_players_ready():
-            await self.match.execute_turn()
-            if self.match.status == 'completed': # Handle end of match
-                await self.display_final_turn()
-            else:
-                await self.display_next_turn()
-        
-        else: # Waiting for opponent to submit move
-            waiting_embed = disnake.Embed(description=f'Waiting for opponent...')
-            await inter.edit_original_message(embeds=[*self.message.embeds[:-1], waiting_embed])
-    
-    @disnake.ui.button(label="Use Technique", style=disnake.ButtonStyle.primary, custom_id="use_technique")
-    async def use_technique(self, button: disnake.ui.Button, inter: disnake.MessageInteraction):
-        await inter.response.defer()
-
-        # Fetch techniques for this player
-        challenger_info, defender_info, turn, am_challenger = self.get_match_data()
-        player_info = challenger_info if am_challenger else defender_info
-        
-        techniques_dict = self.match.player_techniques_dict[player_info['id']]
-        techniques = sorted(techniques_dict.keys())
-        
-        # TODO: store elsewhere
-<<<<<<< HEAD
-        passive_only_techniques = ['skysteps', 'windimages', 'ninewindsteps', 'incinflame', 'woodsword']
-=======
-        passive_only_techniques = ['skysteps', 'windimages', 'ninewindsteps', 'incinflame', 'killerwind', 'purpburst', 'bloodspirit']
->>>>>>> 4d41ece7
-        techniques = [technique for technique in techniques if technique not in passive_only_techniques]
-
-        # Create a dropdown for technique selection
-        if len(techniques) > 0:
-            
-            # Get technique Qi costs and cooldowns
-            technique_cooldown_dict = {}
-            for technique in player_info['status']['cooldowns']:
-                cooldown = player_info['status']['cooldowns'][technique]
-                if cooldown > 0:
-                    technique_cooldown_dict[technique] = cooldown
-            
-            technique_dropdown = TechniqueDropdown(techniques, technique_cooldown_dict, self)
-            self.add_item(technique_dropdown)
-
-            # Update message with dropdown
-            button.disabled = True
-            await self.message.edit(view=self)
-        else:
-            await inter.followup.send(f"You have not learned any Fight Techniques!", ephemeral=True)
-
-
-
-class DemonPhoenixBellView(MainBattleView):
-
-    @disnake.ui.button(label="Physical Attack", style=disnake.ButtonStyle.primary, custom_id="phoenixbell_physical_attack")
-    async def physical_attack(self, button: disnake.ui.Button, inter: disnake.MessageInteraction):
-        
-        await inter.response.defer()
-        self.countdown_task.cancel() # Stop the countdown
-        self.toggle_buttons(enabled=False) # Disable the buttons
-        await self.message.edit(view=self)
-
-        challenger_info, defender_info, turn, am_challenger = self.get_match_data()
-        player_info, target_info = (challenger_info, defender_info) if am_challenger else (defender_info, challenger_info)
-
-        # Perform Demon Phoenix Bell's physical attack
-        action = BattleAction(
-            name='phoenixbell_physical_attack', player=player_info['id'], target=target_info['id'], match=self.match,
-            attack_components=[AttackComponent(player_stats=player_info['stats'], target_stats=target_info['stats'], scaling_stat='pATK', scaling_stat_source='player', damage_type='physical', multiplier=1.2, true_damage=False)],
-            base_accuracy=1.0, qi_cost=0, action_type='summon'
-        )
-        self.match.store_action(player_info['id'], action)
-
-        if self.match.all_players_ready():
-            await self.match.execute_turn()
-            if self.match.status == 'completed': # Handle end of match
-                await self.display_final_turn()
-            else:
-                await self.display_next_turn()
-        else: # Waiting for opponent to submit move
-            waiting_embed = disnake.Embed(description=f'Waiting for opponent...')
-            await inter.edit_original_message(embeds=[*self.message.embeds[:-1], waiting_embed])
-
-    @disnake.ui.button(label="Sonic Attack", style=disnake.ButtonStyle.primary, custom_id="phoenixbell_sonic_attack")
-    async def sonic_attack(self, button: disnake.ui.Button, inter: disnake.MessageInteraction):
-        
-        await inter.response.defer()
-        self.countdown_task.cancel() # Stop the countdown
-        self.toggle_buttons(enabled=False) # Disable the buttons
-        await self.message.edit(view=self)
-
-        challenger_info, defender_info, turn, am_challenger = self.get_match_data()
-        player_info, target_info = (challenger_info, defender_info) if am_challenger else (defender_info, challenger_info)
-
-        # Perform sonic attack
-        action = BattleAction(
-            name='phoenixbell_sonic_attack', player=player_info['id'], target=target_info['id'], match=self.match,
-            attack_components=[AttackComponent(player_stats=player_info['stats'], target_stats=target_info['stats'], scaling_stat='mATK', scaling_stat_source='player', damage_type='true', multiplier=0.75, true_damage=True)],
-            base_accuracy=1.0, qi_cost=0, action_type='summon'
-        )
-        self.match.store_action(player_info['id'], action)
-
-        if self.match.all_players_ready():
-            await self.match.execute_turn()
-            if self.match.status == 'completed': # Handle end of match
-                await self.display_final_turn()
-            else:
-                await self.display_next_turn()
-        else: # Waiting for opponent to submit move
-            waiting_embed = disnake.Embed(description=f'Waiting for opponent...')
-            await inter.edit_original_message(embeds=[*self.message.embeds[:-1], waiting_embed])
-
-
-# Generate battle embed
-def generate_battle_embed(challenger_info: dict, defender_info: dict, turn: int) -> disnake.Embed:
-
-    challenger_stats = challenger_info['stats']; defender_stats = defender_info['stats']
-
-    challenger_elements_str = '*None*' if len(challenger_stats['Elemental Affinities']) == 0 else (' '.join([f'`{element}`' for element in challenger_stats['Elemental Affinities']]))
-    defender_elements_str = '*None*' if len(defender_stats['Elemental Affinities']) == 0 else (' '.join([f'`{element}`' for element in defender_stats['Elemental Affinities']]))
-
-    challenger_summons_str = ''
-    challenger_active_summons = [ summon for summon in challenger_info['status']['summons'] if summon['active'] ]
-    if len(challenger_active_summons) > 0:
-        challenger_summons_str += 'Summons:\n'
-        for summon in challenger_active_summons:
-            challenger_summons_str += f"**{summon['name']}**: `{summon['HP']}`/`{summon['Max HP']}` HP\n"
-
-    challenger_effect_str = '*None*' if len(challenger_info['active_effects']) == 0 else (' '.join([f'`{effect}`' for effect in challenger_info['active_effects']]))
-    defender_effect_str = '*None*' if len(defender_info['active_effects']) == 0 else (' '.join([f'`{effect}`' for effect in defender_info['active_effects']]))
-    defender_summons_str = ''
-    defender_active_summons = [ summon for summon in defender_info['status']['summons'] if summon['active'] ]
-    if len(defender_active_summons) > 0:
-        defender_summons_str += 'Summons:\n'
-        for summon in defender_active_summons:
-            defender_summons_str += f"**{summon['name']}**: `{summon['HP']}`/`{summon['Max HP']}` HP\n"
-    
-    embed = disnake.Embed(
-        title=f"⚔️ PvP Battle: Turn {turn}",
-        color=disnake.Color.blue()
-    )
-    embed.add_field(
-        name=f"{challenger_info['Member'].display_name}",
-        value=f"""HP: `{challenger_stats['HP']}`/`{challenger_stats['Max HP']}`
-        Qi: `{challenger_stats['Qi']}`/`{challenger_stats['Max Qi']}`
-        Elements: {challenger_elements_str}
-        Status Effects: {challenger_effect_str}
-        {challenger_summons_str}""",
-        inline=True
-    )
-    embed.add_field(
-        name=f"{defender_info['Member'].display_name}",
-        value=f"""HP: `{defender_stats['HP']}`/`{defender_stats['Max HP']}`
-        Qi: `{defender_stats['Qi']}`/`{defender_stats['Max Qi']}`
-        Elements: {defender_elements_str}
-        Status Effects: {defender_effect_str}
-        {defender_summons_str}""",
-        inline=True
-    )
-    return embed
-
-class InitialChallengeView(View):
-    def __init__(self, guild: disnake.Guild, channel: disnake.TextChannel, challenger: disnake.Member, defender: disnake.Member):
-        super().__init__(timeout=None)  # No timeout for persistent buttons
-        self.guild = guild  # Store the guild
-        self.channel = channel  # Store the channel
-        self.challenger = challenger  # Store the challenger
-        self.defender = defender # Store the defender
-
-        self.challengerPlayer: Player = PlayerRoster().get(challenger.id)
-        self.defenderPlayer: Player = PlayerRoster().get(defender.id)
-
-    def toggle_buttons(self, enabled: bool, disable_technique_only: bool = False):
-        # Enable or disable all buttons dynamically, or just the technique button
-        for child in self.children:
-            if isinstance(child, disnake.ui.Button):
-                if disable_technique_only and child.custom_id == "use_technique":
-                    child.disabled = True
-                else:
-                    child.disabled = (not enabled)
-
-    @disnake.ui.button(label="Accept", style=disnake.ButtonStyle.success, custom_id="accept_challenge")
-    async def accept_challenge(self, button: disnake.ui.Button, inter: disnake.MessageInteraction):
-        
-        await inter.response.defer()
-        self.toggle_buttons(enabled=False) # Disable the buttons
-        await inter.message.edit(view=self)
-        
-        try:
-            player_stats = {
-                self.challengerPlayer.id: self.challengerPlayer.get_stats_dict(),
-                self.defenderPlayer.id: self.defenderPlayer.get_stats_dict()
-            }
-
-            player_action = {
-                self.challengerPlayer.id: None,
-                self.defenderPlayer.id: None
-            }
-
-            player_status = {
-                self.challengerPlayer.id: {
-                    'cooldowns': {}, # technique ID -> remaining cooldown
-                    'debuffs': [], # debuff type -> (value (if applicable), remaining cooldown)
-                    'buffs': [], # buff type -> (value, remaining cooldown)
-                    'status': {}, # status effect -> info dictionary
-                    'summons': [],
-                },
-                self.defenderPlayer.id: {
-                    'cooldowns': {}, # technique ID -> remaining cooldown
-                    'debuffs': [],
-                    'buffs': [],
-                    'status': {},
-                    'summons': [],
-                },
-            }
-            
-            turn = 1
-
-            # Get technique ID-name mapping from AllItems
-            technique_id_name_tups = await AllItems.filter(type='fight_technique').values_list('id', 'name')
-            technique_id_name_dict = { tech_id: tech_name for tech_id, tech_name in technique_id_name_tups }
-
-            player_techniques_dict = {}
-            for player in [self.challengerPlayer, self.defenderPlayer]:
-                equipped_items = await player.get_equipped_items()
-                techniques = equipped_items['techniques']
-                player_techniques_dict[player.id] = { technique: { 'Qi Cost': 20, 'name': technique_id_name_dict[technique] } for technique in techniques }
-            
-            # Create a new PvP match and add to database
-            pvpmatch = await PvpMatches.create(challenger_id=self.challengerPlayer.id, defender_id=self.defenderPlayer.id, 
-                player_stats=player_stats, player_action=player_action, player_status=player_status, created_at=disnake.utils.utcnow(), updated_at=disnake.utils.utcnow(), turn=turn)
-            
-            self._id = pvpmatch.id # Match ID
-
-            # Create the in-memory match object
-            match = PvPMatch(pvpmatch.id, self.challengerPlayer.id, self.defenderPlayer.id, player_stats, player_action, player_status, player_techniques_dict)
-
-            challenger_info = construct_player_info(match, self.guild, self.challengerPlayer.id)
-            defender_info = construct_player_info(match, self.guild, self.defenderPlayer.id)
-            
-            if self.channel:
-                # Generate battle and countdown embeds
-                battle_embed = generate_battle_embed(challenger_info, defender_info, turn)
-                initial_countdown_embed = simple_embed('', "Starting turn...", color=disnake.Color.blue())
-                
-                # Send messages to the public channel
-                accept_embed = simple_embed("Challenge Accepted!", f"{inter.author.mention} has accepted {self.challenger.mention}'s challenge!", disnake.Color.green())
-                initial_action_embed = simple_embed('', 'The battle has begun!', disnake.Color.red())
-                public_message = await self.channel.send(embeds=[accept_embed, battle_embed])
-
-                # Send messages with MainBattleViews to both players
-                player_messages = []; player_views = [] # Order is challenger, defender
-                for player, other_player in ((self.challenger, self.defender), (self.defender, self.challenger)):
-                    acceptance_message = f"Your challenge has been accepted by {other_player.mention}!" if player == self.challenger else f"You accepted the challenge from {other_player.mention}!"
-                    await player.send(embed=simple_embed("Challenge Accepted!", acceptance_message, disnake.Color.green()))
-                    
-                    playerBattleView = MainBattleView(guild=self.guild, channel=self.channel, match=match, user_id=player.id, opponent_user_id=other_player.id)
-                    player_message = await player.send(embeds=[initial_action_embed, battle_embed, initial_countdown_embed], view=playerBattleView)
-                    playerBattleView.message = player_message; playerBattleView.public_message = public_message
-                    player_messages.append(player_message); player_views.append(playerBattleView)
-                
-                player_views[0].opponent_message = player_messages[1]
-                player_views[0].opponent_view = player_views[1]
-                player_views[1].opponent_message = player_messages[0]
-                player_views[1].opponent_view = player_views[0]
-                
-            else:
-                # Respond to the opponent
-                await inter.response.send_message(f"Challenged failed due to invalid channel", ephemeral=True)
-                print(f"Channel not found or inaccessible.")
-
-        except Exception as e:
-            print(f"Error in accept_challenge: {e}")
-            await inter.response.send_message("Something went wrong. Please try again.", ephemeral=True)
-
-    @disnake.ui.button(label="Decline", style=disnake.ButtonStyle.danger, custom_id="decline_challenge")
-    async def decline_challenge(self, button: disnake.ui.Button, inter: disnake.MessageInteraction):
-        
-        self.toggle_buttons(enabled=False) # Disable the buttons
-        await inter.message.edit(view=self)
-
-        try:
-            # Send a DM to the challenger
-            challenger_embed = disnake.Embed(
-                title="Challenge Declined",
-                description=f"{inter.author.mention} has declined your challenge.",
-                color=disnake.Color.red()
-            )
-            await self.challenger.send(embed=challenger_embed)
-
-            # Respond to the opponent
-            await inter.response.send_message("You declined the challenge.", ephemeral=True)
-        except Exception as e:
-            print(f"Error in decline_challenge: {e}")
-            await inter.response.send_message("Something went wrong. Please try again.", ephemeral=True)
-
-
-class PvPCog(commands.Cog):
-    
-    def __init__(self, bot):
-        self.bot = bot
-    
-    @commands.slash_command(name="pvp")
-    async def pvp(self, inter: disnake.ApplicationCommandInteraction):
-        """Base PvP command"""
-        pass
-    
-    @pvp.sub_command(name="profile")
-    async def profile(self, inter: disnake.ApplicationCommandInteraction, member: disnake.Member = None):
-        """
-        Check your PVP combat stats
-        """
-        if member is None:
-            member = inter.author
-
-        selected_player : Player = PlayerRoster().find_player_for(inter, member)
-        stats_dict = selected_player.get_stats_dict()
-        # user_data = await Pvp.get_or_none(user_id=member.id).values_list("rank_points", "pvp_promo", "pvp_demote", "pvp_coins")
-        # rank_points, promo_num, demote_status, pvp_coins = user_data  # Shouldn't be None...
-        embed_desc_items = [f"**Username** : {member.name}"]
-        for stat_name in stats_dict:
-            embed_desc_items.append(f"**{stat_name}** : {stats_dict[stat_name]}")
-
-        embed = disnake.Embed(
-            title="Ranked Profile",
-            description='\n'.join(embed_desc_items),
-            color=disnake.Color(0x2e3135)
-        )
-        if member.avatar:
-            embed.set_thumbnail(url=member.avatar.url)
-
-        await inter.response.send_message(embed=embed)
-
-    @pvp.sub_command(name="challenge")
-    async def challenge(
-        self,
-        inter: disnake.ApplicationCommandInteraction,
-        opponent: disnake.Member
-    ):
-        """Challenge another player to a PvP battle"""
-        await inter.response.defer()
-        
-        # Get both players
-        challenger : Player = PlayerRoster().find_player_for(inter, inter.author)
-        challenged : Player = PlayerRoster().find_player_for(inter, opponent)
-        
-        if challenger is None or challenged is None:
-            await inter.send("Both players need to be registered cultivators!")
-            return
-            
-        if challenger._id == challenged._id:
-            await inter.send("You can't challenge yourself!")
-            return
-        
-        challenger_latest_match = await PvpMatches.filter(
-            (Q(challenger_id=challenger._id) | Q(defender_id=challenger._id))
-        ).order_by("-created_at").first()
-        challenged_latest_match = await PvpMatches.filter(
-            (Q(challenger_id=challenged._id) | Q(defender_id=challenged._id))
-        ).order_by("-created_at").first()
-        
-        challenger_in_match = (challenger_latest_match and challenger_latest_match.status != "completed")
-        challenged_in_match = (challenged_latest_match and challenged_latest_match.status != "completed")
-
-        if challenger_in_match and challenged_in_match:
-            await inter.send("Both players are currently unable to participate in a new match.")
-            return
-        elif challenger_in_match:
-            await inter.send(f"<@{challenger._id}> is unable to participate in a new match.")
-            return
-        elif challenged_in_match:
-            await inter.send(f"<@{challenged._id}> is unable to participate in a new match.")
-            return
-            
-        embed = disnake.Embed(
-            title="A new challenger approaches!",
-            description=f"<@{challenger.id}> has challenged you to a duel! Would you like to accept?",
-            color=disnake.Color.blue()
-        )
-
-        if inter.author.avatar:
-            embed.set_thumbnail(url=inter.author.avatar.url)
-
-        try:
-            await opponent.send(embed=embed, view=InitialChallengeView(guild=inter.guild, channel=inter.channel, challenger=inter.author, defender=opponent))
-            await inter.followup.send(f"Challenge sent to {opponent.mention}!", ephemeral=True)
-
-        except disnake.Forbidden:
-            # Handle the case where the bot cannot send a DM to the opponent
-            await inter.followup.send(f"I couldn't send a DM to {opponent.mention}. They might have DMs disabled.", ephemeral=True)
-    
-    async def update_rankings(self, player1: Player, player2: Player, winner: Optional[Player]):
-        """Update player rankings after a battle"""
-        if winner:
-            loser = player2 if winner == player1 else player1
-            await winner.pvp_stats.add_win()
-            await loser.pvp_stats.add_loss()
-        else:
-            await player1.pvp_stats.add_draw()
-            await player2.pvp_stats.add_draw()
-    
-    @pvp.sub_command(name="stats")
-    async def stats(
-        self,
-        inter: disnake.ApplicationCommandInteraction,
-        player: disnake.Member = None
-    ):
-        """View your or another player's PvP stats"""
-        target = player or inter.author
-        stats = {'wins': 5, 'losses': 3, 'draws': 2, 'win_rate': 0.5}# await PvPStats.get(target.id)
-        
-        if stats is None:
-            await inter.send(f"{target.mention} doesn't have any PvP stats yet!")
-            return
-            
-        embed = disnake.Embed(
-            title=f"⚔️ {target.display_name}'s PvP Stats",
-            description=(
-                f"**Wins:** {stats.wins}\n"
-                f"**Losses:** {stats.losses}\n"
-                f"**Draws:** {stats.draws}\n"
-                f"**Win Rate:** {stats.win_rate:.1f}%\n"
-                f"**Last Match:** {stats.last_match.strftime('%Y-%m-%d %H:%M') if stats.last_match else 'Never'}"
-            ),
-            color=0x00ff00
-        )
-        
-        await inter.send(embed=embed)
-    
-    @pvp.sub_command(name="leaderboard")
-    async def leaderboard(self, inter: disnake.ApplicationCommandInteraction):
-        """View the PvP leaderboard"""
-        # TODO: Implement leaderboard
-        await inter.send("Leaderboard coming soon!", ephemeral=True)
-
-def setup(bot):
-    bot.add_cog(PvPCog(bot))
-
-# =================================================================================
-# Define technique actions here
-# =================================================================================
-
-def get_technique_action(player: int, target: int, match: PvPMatch, technique_id: str):
-    player_stats = match.player_stats_dict[player]
-    target_stats = match.player_stats_dict[target]
-    
-    if technique_id == 'eightsplit':
-        return BattleAction(
-            # Deal 60% mATK as Earth Magic Damage, 60% mATK as Blood Magic Damage, 60% pATK as Earth Physical Damage and 60% pATK as Blood Physical Damage to all enemies
-            # TODO: This technique deals 50% more damage for each additional enemy hit
-            name = 'eightsplit', player = player, target = target, match = match,
-            action_type = 'technique',
-            attack_components = [
-                AttackComponent(player_stats=player_stats, target_stats=target_stats, scaling_stat='mATK', scaling_stat_source='player', damage_type='magical', element='Earth', multiplier=0.6, true_damage=False),
-                AttackComponent(player_stats=player_stats, target_stats=target_stats, scaling_stat='mATK', scaling_stat_source='player', damage_type='magical', element='Blood', multiplier=0.6, true_damage=False),
-                AttackComponent(player_stats=player_stats, target_stats=target_stats, scaling_stat='pATK', scaling_stat_source='player', damage_type='physical', element='Earth', multiplier=0.6, true_damage=False),
-                AttackComponent(player_stats=player_stats, target_stats=target_stats, scaling_stat='pATK', scaling_stat_source='player', damage_type='physical', element='Blood', multiplier=0.6, true_damage=False)
-            ],
-            base_accuracy = 0.9,
-            player_buffs = {},
-            target_debuffs = {},
-            qi_cost = 20,
-            cooldown = 7
-        )
-    elif technique_id == "flametsunami":
-        return BattleAction(
-            name = "flametsunami", player = player, target = target, match = match,
-            action_type = 'technique',
-            attack_components = [
-                AttackComponent(player_stats=player_stats, target_stats=target_stats, scaling_stat='pATK', scaling_stat_source='player', damage_type='physical', multiplier=1.3, true_damage=False),
-                AttackComponent(player_stats=player_stats, target_stats=target_stats, scaling_stat='mATK', scaling_stat_source='player', damage_type='magical', multiplier=1.3, true_damage=False)
-            ],
-            base_accuracy = 0.9,
-            player_buffs = {},
-            target_debuffs = {
-                'mDEF': (0.2, 2, 'prop'),
-                'pDEF': (0.2, 2, 'prop')
-            },
-            no_crit = False,
-            qi_cost = 15,
-            cooldown = 5
-        )
-    elif technique_id == "wlclaw":
-        return BattleAction(
-            # Deals 220% of mATK as 110% wind type damage and 110% lightning type damage
-            name = "wlclaw", player = player, target = target, match = match,
-            action_type = 'technique',
-            attack_components = [
-                AttackComponent(player_stats=player_stats, target_stats=target_stats, scaling_stat='mATK', scaling_stat_source='player', damage_type='magical', element='Wind', multiplier=1.1, true_damage=False),
-                AttackComponent(player_stats=player_stats, target_stats=target_stats, scaling_stat='mATK', scaling_stat_source='player', damage_type='magical', element='Lightning', multiplier=1.1, true_damage=False)
-            ],
-            base_accuracy = 0.9,
-            player_buffs = {
-                'ACC': (40, 1, 'flat'),
-            },
-            target_debuffs = {},
-            qi_cost = 20,
-            cooldown = 5
-        )
-    elif technique_id == 'shocklightning':
-        return BattleAction(
-            # Deals 275% of mATK as Magic Damage
-            name = 'shocklightning', player = player, target = target, match = match,
-            action_type = 'technique',
-            attack_components = [
-                AttackComponent(player_stats=player_stats, target_stats=target_stats, scaling_stat='mATK', scaling_stat_source='player', damage_type='magical', multiplier=2.75, true_damage=False)
-            ],
-            base_accuracy = 0.9,
-            player_buffs = {},
-            target_debuffs = {},
-            qi_cost = 20,
-            cooldown = 0
-        )
-    elif technique_id == "cottonhand":
-        return BattleAction(
-            # Deals 250% of mATK as true damage
-            name = "cottonhand", player = player, target = target, match = match,
-            action_type = 'technique',
-            attack_components = [
-                AttackComponent(player_stats=player_stats, target_stats=target_stats, scaling_stat='mATK', scaling_stat_source='player', damage_type='true', multiplier=2.5, true_damage=True)
-            ],
-            base_accuracy = 0.9,
-            player_buffs = {},
-            target_debuffs = {},
-            qi_cost = 20,
-            cooldown = 7
-        )
-    elif technique_id == "starshatter":
-        return BattleAction(
-            name = "starshatter", player = player, target = target, match = match,
-            action_type = 'technique',
-            attack_components = [
-                AttackComponent(player_stats=player_stats, target_stats=target_stats, scaling_stat='mATK', scaling_stat_source='player', damage_type='magical', multiplier=3.4, true_damage=False)
-            ],
-            base_accuracy = 0.9,
-            player_buffs = {},
-            target_debuffs = {
-                'mDEF': (0.5, 1, 'prop')
-            },
-            qi_cost = 20,
-            cooldown = 5
-        )
-    elif technique_id == "windkillfinger":
-        return BattleAction(
-            name = "windkillfinger", player = player, target = target, match = match,
-            action_type = 'technique',
-            attack_components = [
-                AttackComponent(player_stats=player_stats, target_stats=target_stats, scaling_stat='pATK', scaling_stat_source='player', damage_type='physical', multiplier=2.8, true_damage=False)
-            ],
-            base_accuracy = 0.9,
-            player_buffs = {},
-            target_debuffs = {
-                'pDEF': (0.1, 99, 'prop')
-            },
-            qi_cost = 20,
-            cooldown = 4
-        )
-    elif technique_id == "shatterclaw":
-        return BattleAction(
-            name = "shatterclaw", player = player, target = target, match = match,
-            action_type = 'technique',
-            attack_components = [
-                AttackComponent(player_stats=player_stats, target_stats=target_stats, scaling_stat='pATK', scaling_stat_source='player', damage_type='physical', multiplier=2.9, true_damage=False)
-            ],
-            base_accuracy = 0.85,
-            player_buffs = {},
-            target_debuffs = {
-                'Qi': (0.4, 99, 'prop')
-            },
-            qi_cost = 25,
-            cooldown = 5
-        )
-    elif technique_id == "skelking":
-        return BattleAction(
-            name = "skelking", player = player, target = target, match = match,
-            action_type = "technique",
-            attack_components = [], # No attack component in and of itself
-            base_accuracy = 1,
-            player_buffs = {},
-            target_debuffs = {},
-            qi_cost = 20,
-            cooldown = 0, # No cooldown, but can only be used once per match
-        )
-    elif technique_id == 'bloodagglom':
-        return BattleAction(
-            name = "bloodagglom", player = player, target = player, match = match,
-            action_type = "technique",
-            attack_components = [
-                AttackComponent(player_stats=player_stats, target_stats=player_stats, scaling_stat='Max HP', scaling_stat_source='player', damage_type='true', multiplier=0.1, true_damage=True)
-            ],
-            base_accuracy = 1,
-            player_buffs = {},
-            target_debuffs = {},
-            qi_cost = 20,
-            cooldown = 0, # No cooldown, but can only be used once per match
-        )
-    elif technique_id == 'flamecreation':
-        return BattleAction(
-            name = "flamecreation", player = player, target = player, match = match,
-            action_type = "technique",
-            attack_components = [
-                AttackComponent(player_stats=player_stats, target_stats=player_stats, scaling_stat='Max HP', scaling_stat_source='player', damage_type='true', multiplier=0.05, true_damage=True)
-            ],
-            base_accuracy = 1,
-            player_buffs = {},
-            target_debuffs = {},
-            qi_cost = 20,
-            cooldown = 0, # No cooldown, but can only be used once per match
-        )
-    elif technique_id == 'lightningcalamity':
-        # Deal 800% of user's mATK as Lightning Damage to all enemies
-        # Enemies struck by this technique have their Speed and Evasion reduced by 30% and their Defense by 20% for 5 turns.
-        # If this technique defeats an enemy or entity, trigger a second explosion dealing 200% of the user's mATK as Lightning Damage to all remaining enemies.
-        return BattleAction(
-            name = "lightningcalamity", player = player, target = target, match = match,
-            action_type = "technique",
-            attack_components = [
-                AttackComponent(player_stats=player_stats, target_stats=target_stats, scaling_stat='mATK', scaling_stat_source='player', damage_type='magical', element='Lightning', multiplier=8.0, true_damage=False)
-            ],
-            base_accuracy = 0.8,
-            player_buffs = {},
-            target_debuffs = {
-                'SPD': (0.3, 5, 'prop'),
-                'EVA': (0.3, 5, 'prop'),
-                'pDEF': (0.2, 5, 'prop'),
-                'mDEF': (0.2, 5, 'prop'),
-            },
-            qi_cost = 20,
-            cooldown = 7,
-            aoe = True # Affects all enemies (ignores taunts)
-        )
-    elif technique_id == 'resolveflame':
-        # Deals 300% of user mATK as fire type Magic Damage and 100% of user pATK as Earth type Physical Damage
-        return BattleAction(
-            name = "resolveflame", player = player, target = target, match = match,
-            action_type = "technique",
-            attack_components = [
-                AttackComponent(player_stats=player_stats, target_stats=target_stats, scaling_stat='mATK', scaling_stat_source='player', damage_type='magical', element='Fire', multiplier=3.0, true_damage=False),
-                AttackComponent(player_stats=player_stats, target_stats=target_stats, scaling_stat='pATK', scaling_stat_source='player', damage_type='physical', element='Earth', multiplier=1.0, true_damage=False)
-            ],
-            base_accuracy = 0.9,
-            player_buffs = {},
-            target_debuffs = {},
-            qi_cost = 20,
-            cooldown = 5,
-        )
-
-def get_summon_action(player: int, target: int, match: PvPMatch, summon_name: str):
-    player_stats = match.player_stats_dict[player]
-    target_stats = match.player_stats_dict[target]
-    
-    if summon_name == "Skeleton King":
-        return BattleAction(
-            name = "Skeleton King",
-            player = player,
-            target = target,
-            match = match,
-            action_type = 'summon',
-            attack_components = [
-                AttackComponent(player_stats=player_stats, target_stats=target_stats, scaling_stat='pATK', scaling_stat_source='player', damage_type='physical', element='Dark', multiplier=1, true_damage=False),
-            ],
-            base_accuracy = 1,
-            player_buffs = {},
-            target_debuffs = {},
-            no_crit = True,
-            qi_cost = 0,
-            cooldown = 0,
+import disnake
+from disnake.ext import commands
+from disnake.ui import Button, View
+from typing import List, Optional, Tuple
+from character.player import Player, PlayerRoster
+from adventure.pvp import start_pvp_battle
+from tortoise.expressions import Q
+# from utils.Embeds import create_embed
+from utils.Database import Users, PvpMatches, AllItems
+from utils.Styles import EXCLAMATION
+from utils.base import CogNotLoadedError
+from utils.ParamsUtils import format_num_abbr1
+import random, asyncio, json, math, copy
+from rich import print
+from collections import defaultdict
+import roman
+# from character.pvp_stats import PvPStats
+
+COMBAT_STATS = ['pATK','mATK','pDEF','mDEF','pPEN','mPEN','SPD','ACC','EVA','CRIT','CRIT DMG']
+
+# Elemental effectiveness
+ELEMENT_EFFICACY_DICT = defaultdict(dict)
+
+with open('./data/element_matrix.tsv', 'r') as f:
+    defending_elements = f.readline().strip('\n').split('\t')[1:]
+    for line in f:
+        items = line.strip('\n').split('\t')
+        attacking_element = items[0]
+        multipliers = []
+        for item in items[1:]:
+            multiplier_str = item.lstrip('x')
+            if '/' in multiplier_str:
+                numerator, denominator = multiplier_str.split('/')
+                multipliers.append(float(numerator)/float(denominator))
+            else:
+                multipliers.append(int(multiplier_str))
+        for defending_element, multiplier in zip(defending_elements, multipliers):
+            ELEMENT_EFFICACY_DICT[attacking_element][defending_element] = multiplier
+
+# TODO: remove bruv from shop
+# Action descriptions
+# - dealing x magical damage, dealing x physical damage, dealing x mixed damage, dealing x true damage
+# Mention status effects applied
+# A player who is dead cannot attack
+# Lock in techniques for the duration of a match (cannot learn/unlearn)
+# Process turns at once rather than by the person who last clicked
+# Speed -> order of actions correspond
+# Status effect levels
+# Elemental immunities
+# Status effects should happen at end of turn
+# Check if Skeleton king attacking another one is dark on dark damage (0.5 multiplier)
+# Use full technique names [OK]
+# Add debuffs to combat log [OK]
+# Stun/silence should depend on speed [OK]
+# +xx stat on an attack should be treated as permanent passive with conditional triggering (WL claw ACC+40) [OK-just don't announce]
+# If it's 99 turns, say "for the rest of the battle" [OK]
+# Dodging should also dodge technique's status effects/buffs and debuffs [OK]
+# Someone with one star lower cultivation can only win through a lucky crit/dodge
+# otherwise most of the time the person with higher cultivation wins
+# basic attacks only
+
+def simple_embed(title: str, description: str, color: int = 0x00ff00) -> disnake.Embed:
+    return disnake.Embed(
+        title=title,
+        description=description,
+        color=color
+    )
+
+def to_nonneg(number):
+    return max(0, number)
+
+def random_success(chance):
+    return (random.random() < chance)
+
+'''
+Examples of player_stats_dict, player_action_dict, player_status_dict
+
+example_player_stats_dict = {
+    player1_user_ID: {
+        'pATK': 200, # Physical Attack
+        'mATK': 200, # Magical Attack
+        'pDEF': 200, # Physical Defense
+        'mDEF': 200, # Magical Defense
+        'pPEN': 0.1, # Physical Penetration
+        'mPEN': 0.1, # Magical Penetration
+        'SPD': 100, # Speed
+        'ACC': 0.95, # Accuracy
+        'EVA': 0.05, # Evasion (dodge)
+        'CRIT': 0.05, # Critical rate
+        'CRIT DMG': 1.50, # Critical damage multiplier
+        'HP': 2000, 
+        'Max HP': 2000, 
+        'Qi': 100,
+        'Max Qi': 100,
+        'Elemental Affinities': ['Fire', 'Water', 'Earth'],
+    },
+    player2_user_ID: { ... }
+}
+
+example_player_action_dict = { 
+    player1_user_ID: { 
+        'name': 'wopwop', 
+        'description': 'Player1 used `wopwop`, dealing 3,455 damage to Player2'
+    },
+    player2_user_ID: None # Indicates player has not submitted an action yet
+}
+
+example_player_status_dict = {
+    player1_user_ID: {
+        'cooldowns': {}, # technique ID -> remaining cooldown
+        'debuffs': [], # (debuff stat, value, remaining cooldown) list
+        'buffs': [] # (buff stat, value, remaining cooldown) list
+        'status': { # status type -> {source, duration}
+            'Confusion': {
+                'source': player2_user_ID,
+                'duration': 1,
+                'potency': 1
+            }
+            'Nine Turning Wind': {
+                'source': player1_user_ID,
+                'duration': 99,
+                'potency': 1,
+                'dodge_bonus': True,
+            }
+            'Freeze': False,
+        },
+        'summons': [{ # List of summons (retains summon after it dies)
+            'name': 'Skeleton King',
+            'HP': skeleton_hp,
+            'Max HP': skeleton_hp,
+            'SPD': skeleton_speed,
+            'active': True,
+            'Elemental Affinities': ['Dark'],
+            'Elemental Immunities': ['Fire', 'Water'],
+        }]
+    }
+}
+'''
+
+class PvPMatch(): # In-memory representation of a match
+
+    def __init__(self, match_id: int, challenger_id: int, defender_id: int,
+        player_stats_dict: dict, player_action_dict: dict, player_status_dict: dict, player_techniques_dict: dict
+    ):
+        # Initialize match
+        self._id = match_id  # Store the match ID (create database record first)
+        self.challenger_id = challenger_id
+        self.defender_id = defender_id
+        self.status = "pending" # Match status
+        self.turn = 1 # Turn number
+        self.terrain = 'Earth' # TODO
+        
+        # Store player stats, actions, and status
+        self.player_stats_dict = player_stats_dict # Dictionary: user ID -> stats dict
+        self.player_action_dict = player_action_dict # Dictionary: user ID -> action dict
+        self.player_status_dict = player_status_dict # Dictionary: user ID -> status dict
+        self.player_techniques_dict = player_techniques_dict # Dictionary: user ID -> tech_id -> original cooldown, Qi cost
+        self.player_summon_action_dict = defaultdict(dict) # Dictionary: user ID -> summon ID -> action dict
+        
+        # Store decriptions of all actions taken during this turn
+        self.action_descriptions = []
+
+        # Store players that have already moved
+        self.finished_players = set()
+
+        # Apply permanent passive effects at the start of the match
+        self.apply_all_passive_effects()
+
+    # Apply technique one-time permanent passive effect(s) to one player
+    def apply_passive_effect(self, player_id, technique_id):
+        # ================================================================================
+        # HARDCODED TECHNIQUE EFFECTS PORTION
+        # ================================================================================
+        if technique_id == 'windimages':
+            self.player_stats_dict[player_id]['SPD'] = math.ceil(1.25 * self.player_stats_dict[player_id]['SPD'])
+            self.player_stats_dict[player_id]['EVA'] = math.ceil(1.25 * self.player_stats_dict[player_id]['EVA'])
+        elif technique_id == 'ninewindsteps':
+            self.player_stats_dict[player_id]['EVA'] = math.ceil(1.20 * self.player_stats_dict[player_id]['EVA'])
+        elif technique_id == 'skysteps':
+            self.player_stats_dict[player_id]['SPD'] = math.ceil(1.20 * self.player_stats_dict[player_id]['SPD'])
+            self.player_stats_dict[player_id]['EVA'] = math.ceil(1.20 *  self.player_stats_dict[player_id]['EVA'])
+        elif technique_id == 'cottonhand':
+            self.player_stats_dict[player_id]['pATK'] = math.ceil(1.15 * self.player_stats_dict[player_id]['pATK'])
+            self.player_stats_dict[player_id]['mATK'] = math.ceil(1.15 * self.player_stats_dict[player_id]['mATK'])
+            self.player_stats_dict[player_id]['pDEF'] = math.ceil(1.15 * self.player_stats_dict[player_id]['pDEF'])
+            self.player_stats_dict[player_id]['mDEF'] = math.ceil(1.15 * self.player_stats_dict[player_id]['mDEF'])
+        elif technique_id == 'ninewindsteps':
+            self.player_stats_dict[player_id]['EVA'] = math.ceil(1.20 * self.player_stats_dict[player_id]['EVA'])
+            self.player_status_dict[player_id]['status']['Nine Turning Wind'] = {
+                'source': player_id,
+                'duration': 99,
+                'potency': 1,
+                'dodge_bonus': False,
+            }
+        elif technique_id == 'incinflame':
+            self.player_status_dict[player_id]['status']['Freeze Immunity'] = {
+                'source': player_id,
+                'duration': 99,
+                'potency': 1,
+            }
+        elif technique_id == 'killerwind':
+            self.player_stats_dict[player_id]['SPD'] = math.ceil(1.10 * self.player_stats_dict[player_id]['SPD'])
+            self.player_status_dict[player_id]['status']['Terrain Debuff Immunity'] = {
+                'source': player_id,
+                'duration': 99,
+                'potency': 1,
+                'terrain': [], # None specified means immunity to all terrains
+            }
+        elif technique_id == 'purpburst':
+            self.player_stats_dict[player_id]['SPD'] = math.ceil(1.20 * self.player_stats_dict[player_id]['SPD'])
+            self.player_stats_dict[player_id]['EVA'] = math.ceil(1.15 * self.player_stats_dict[player_id]['EVA'])
+        elif technique_id == 'bloodspirit':
+            increased_HP = math.ceil(1.25 * self.player_stats_dict[player_id]['Max HP'])
+            self.player_stats_dict[player_id]['Max HP'] = increased_HP
+            self.player_stats_dict[player_id]['HP'] = increased_HP
+            self.player_stats_dict[player_id]['pDEF'] = math.ceil(1.15 * self.player_stats_dict[player_id]['pDEF'])
+        elif technique_id == 'woodsword':
+            self.player_status_dict[player_id]['status']['Green Wood Sword'] = {
+                'source': player_id,
+                'duration': 99,
+                'potency': 1,
+            }
+            self.player_status_dict[player_id]['status']['Poison Resistance'] = { # Assume resistance cannot stack (for now)
+                'source': player_id,
+                'duration': 99,
+                'potency': 0.1,
+            }
+            self.player_status_dict[player_id]['status']['Bleed Resistance'] = { # Assume resistance cannot stack (for now)
+                'source': player_id,
+                'duration': 99,
+                'potency': 0.1,
+            }
+    
+    # Apply all technique permanent passive effects to all players
+    def apply_all_passive_effects(self):
+        for player_id in self.player_techniques_dict:
+            for technique_id in self.player_techniques_dict[player_id]:
+                self.apply_passive_effect(player_id, technique_id)
+
+    # Get a list of current player status effects
+    def get_player_status_effects(self, player_id):
+        active_effects = []
+
+        for status_effect in self.player_status_dict[player_id]['status']:
+            duration = self.player_status_dict[player_id]['status'][status_effect]['duration']
+            if duration > 0:
+                active_effects.append(status_effect)
+        
+        return active_effects
+
+    # Access match data
+    def get_match_data(self):
+        return self.challenger_id, self.defender_id, self.turn, self.player_stats_dict, self.player_action_dict, self.player_status_dict
+
+    # Update match information in database
+    async def update_database_record(self):
+        await PvpMatches.filter(id=self._id).update(status=self.status, turn=self.turn, player_stats=self.player_stats_dict)
+    
+    # Store one player's action
+    def store_action(self, player_id: int, battle_action):
+        self.player_action_dict[player_id] = battle_action
+    
+    # Store one player's summon's action
+    def store_summon_action(self, player_id: int, summon_id: int, battle_action):
+        self.player_summon_action_dict[player_id][summon_id] = battle_action
+
+    # Clear player (and summon) actions
+    def clear_player_actions(self):
+        for player_id in self.player_action_dict:
+            self.player_action_dict[player_id] = None
+        for player_id in self.player_summon_action_dict:
+            for summon_id in self.player_summon_action_dict[player_id]:
+                self.player_summon_action_dict[player_id][summon_id] = None
+
+    # Get player in list with highest current SPD
+    def get_next_player_or_summon(self, player_or_summon_list: list):
+        
+        player_summon_SPD_dict = {}
+        for player_id in self.player_stats_dict:
+            for summon in self.player_status_dict[player_id]['summons']:
+                if summon['active']:
+                    player_summon_SPD_dict[(player_id, summon['name'])] = summon['SPD']
+        # print(player_summon_SPD_dict, "player_or_summon_list", player_or_summon_list)
+        player_or_summon_SPD_dict = {}
+        for player_or_summon in player_or_summon_list:
+            if isinstance(player_or_summon, int):
+                player_id = player_or_summon
+                player_or_summon_SPD_dict[player_or_summon] = self.player_stats_dict[player_id]['SPD']
+            else:
+                player_or_summon_SPD_dict[player_or_summon] = player_summon_SPD_dict[player_or_summon]
+        
+        ordered_player_SPD_tups = sorted(player_or_summon_SPD_dict.items(), key=lambda x: x[1], reverse=True)
+        return ordered_player_SPD_tups[0][0]
+
+    # Get all players and active summons
+    def get_all_players_and_summons(self):
+        all_players_and_summons = []
+        for player_id in self.player_action_dict:
+            all_players_and_summons.append(player_id)
+            for summon in self.player_status_dict[player_id]['summons']:
+                if summon['active']:
+                    all_players_and_summons.append((player_id, summon['name']))
+        return all_players_and_summons
+
+    # Check if all players have submitted actions
+    def all_players_ready(self):
+        return all([(self.player_action_dict[player_id] != None) for player_id in self.player_action_dict])
+
+    # Check if a player has won (currently only works for 1v1)
+    def check_winner(self):
+        end_of_match = False
+        for player_id in self.player_stats_dict:
+            if self.player_stats_dict[player_id]['HP'] <= 0:
+                loser = player_id
+                end_of_match = True
+            else:
+                alive_player = player_id
+        if end_of_match:
+            return alive_player
+        else:
+            return False # Nobody has died, match is not yet over
+
+    # Get list of dead summons
+    def get_dead_summons(self):
+        dead_player_summon_tups = []
+        for player_id in self.player_status_dict:
+            for summon in self.player_status_dict[player_id]['summons']:
+                if summon['HP'] <= 0:
+                    dead_player_summon_tups.append((player_id, summon['name']))
+        return dead_player_summon_tups
+    
+    # Update cooldowns for a specific player
+    def update_cooldowns(self, player_id: int):
+        status_dict = self.player_status_dict[player_id]
+        
+        for technique in status_dict['cooldowns']: # Technique usage cooldowns
+            status_dict['cooldowns'][technique] = max(0, status_dict['cooldowns'][technique] - 1)
+        
+        for status_effect in status_dict['status']: # Status effect durations (and turns since last use)
+
+            duration = status_dict['status'][status_effect]['duration']
+            if status_effect == 'Chill' and duration == 1: # Special case
+                SPD_reduction = status_dict['status'][status_effect]['potency'] * 0.1
+                self.player_stats_dict[player_id]['SPD'] *= (1/(1 - SPD_reduction)) # Revert
+            status_dict['status'][status_effect]['duration'] = max(0, (duration if duration == 99 else (duration - 1)))
+
+            if 'turns_since_last_use' in status_dict['status'][status_effect]:
+                 status_dict['status'][status_effect]['turns_since_last_use'] += 1
+        
+        updated_buffs = []
+        for buff_stat, buff_value, cooldown, buff_type in status_dict['buffs']: # Buff durations
+            if cooldown == 1: # Buff will expire
+                if buff_type == 'prop':
+                    self.player_stats_dict[player_id][buff_stat] *= (1/(1 + buff_value)) # Revert
+                    self.player_stats_dict[player_id][buff_stat] = math.ceil(self.player_stats_dict[player_id][buff_stat])
+                elif buff_type == 'flat':
+                    self.player_stats_dict[player_id][buff_stat] -= buff_value # Refert
+            else:
+                updated_buffs.append((buff_stat, buff_value, (cooldown if cooldown == 99 else (cooldown - 1)), buff_type))
+        status_dict['buffs'] = updated_buffs
+
+        updated_debuffs = []
+        for debuff_stat, debuff_value, cooldown, debuff_type in status_dict['debuffs']: # Debuff durations
+            if cooldown == 1: # Debuff will expire
+                if debuff_type == 'prop':
+                    self.player_stats_dict[player_id][debuff_stat] *= (1/(1 - debuff_value)) # Revert
+                    self.player_stats_dict[player_id][debuff_stat] = math.ceil(self.player_stats_dict[player_id][debuff_stat])
+                elif debuff_type == 'flat':
+                    self.player_stats_dict[player_id][debuff_stat] += debuff_value # Revert
+            else:
+                updated_debuffs.append((debuff_stat, debuff_value, (cooldown if cooldown == 99 else (cooldown - 1)), debuff_type))
+        status_dict['debuffs'] = updated_debuffs
+
+    # Execute target response to attacker action
+    # OR attacker response to attacker action (such as checking for HP dropping below a threshold)
+    async def execute_target_response(self, action):
+        responder_id = action.target
+
+        for player_id in [action.target, action.player]:
+            if 'bloodspirit' in self.player_techniques_dict[player_id]:
+                # When the user's HP drops below 50%, gain +30% Physical Attack and +20% Speed for 5 turns
+                player_HP = self.player_stats_dict[player_id]['HP']
+                player_MaxHP = self.player_stats_dict[player_id]['Max HP']
+                if player_HP < (0.5 * player_MaxHP):
+                    # If Blood Spirit Skill buff triggered within last 5 turns, do not stack buff
+                    if 'Blood Spirit Skill' in self.player_status_dict[player_id]['status'] and self.player_status_dict[player_id]['status']['Blood Spirit Skill']['duration'] > 0:
+                        pass
+                    else:
+                        self.player_status_dict[player_id]['buffs'].append(('pATK', 0.3, 5 + 1, 'prop'))
+                        self.player_status_dict[player_id]['buffs'].append(('SPD', 0.2, 5 + 1, 'prop'))
+                        self.player_status_dict[player_id]['status']['Blood Spirit Skill'] = {
+                            'source': player_id,
+                            'duration': 5+1,
+                            'potency': 1,
+                        }
+                        action.description.append(f'\n<@{player_id}> activated **Blood Spirit Skill**, gaining +30% pATK and +20% SPD for 5 turns!')
+        
+        if 'windimages' in self.player_techniques_dict[responder_id]:
+            if action.dodged: # Target dodged this attack
+                # 30% chance of confusing the attacker
+                if random_success(0.3):
+                    self.player_status_dict[action.player]['status']['Confusion'] = {
+                        'source': responder_id,
+                        'duration': 1+1,
+                        'potency': 3,
+                    }
+                    action.description.append(f'\n<@{responder_id}> inflicted **Confusion III** on <@{action.player}> for one turn!')
+
+        if 'incinflame' in self.player_techniques_dict[responder_id]:
+            # When the user is hit by a physical attack, there is a 20% chance to inflict "Burn II" on the attacker
+            for attack_component in action.attack_components:
+                if attack_component.damage_type == 'physical':
+                    if random_success(0.2):
+                        self.player_status_dict[action.player]['status']['Burn'] = {
+                            'source': responder_id,
+                            'duration': 1+1,
+                            'potency': 2,
+                        }
+                        action.description.append(f'\n<@{responder_id}> inflicted **Burn II** on <@{action.player}> for one turn!')
+                    break
+
+        if 'purpburst' in self.player_techniques_dict[responder_id]:
+            # When the user is hit by a physical attack, there is a 30% chance to apply Shock III to the attacker for 3 turns
+            for attack_component in action.attack_components:
+                if attack_component.damage_type == 'physical':
+                    if random_success(0.3):
+                        self.player_status_dict[action.player]['status']['Shock'] = {
+                            'source': responder_id,
+                            'duration': 3+1,
+                            'potency': 3,
+                        }
+                        action.description.append(f'\n<@{responder_id}> inflicted **Shock III** on <@{action.player}> for 3 turns!')
+                    break
+
+        if 'skysteps' in self.player_techniques_dict[responder_id]:
+            if action.dodged: # Target dodged this attack
+                # Target counter-attacks the attacker with basic attack
+                print('pATK', self.player_stats_dict[responder_id]['pATK'])
+                attack_components = [AttackComponent(player_stats=self.player_stats_dict[responder_id], target_stats=self.player_stats_dict[action.player], scaling_stat='pATK', scaling_stat_source='player', damage_type='physical', multiplier=1, true_damage=False)]
+                counter_action = BattleAction(name='basic_attack', player=responder_id, target=action.player, match=self, attack_components=attack_components, base_accuracy = 0.9, player_buffs = {}, target_debuffs = {}, qi_cost = 0, action_type='basic attack')
+                
+                await counter_action.execute()
+
+                # Update the action description for the attacker
+                action.description.append(f'<@{responder_id}> counter-attacked <@{action.player}>, dealing {format_num_abbr1(counter_action.damage)} damage!')
+        
+        if 'ninewindsteps' in self.player_techniques_dict[responder_id]:
+            if action.dodged: # Target dodged this attack
+                # Store this information for processing of speed buff status effect
+                self.player_status_dict[responder_id]['status']['Nine Turning Wind']['dodge_bonus'] = True
+
+    # Execute current turn actions for all players
+    async def execute_turn(self):
+        # Firstly store actions for alive summons
+        for player_id in self.player_status_dict:
+            for summon in self.player_status_dict[player_id]['summons']:
+                if summon['active']:
+                    # TODO: determine summon targeting
+                    target = self.defender_id if player_id == self.challenger_id else self.challenger_id
+                    summon_action = get_summon_action(player_id, target, self, summon['name'])
+                    self.store_summon_action(player_id, summon['name'], summon_action)
+
+        # Determine all players and player summons that get to move this turn
+        all_players_and_summons = set(self.get_all_players_and_summons()) # Lock in at start of turn
+        self.finished_players = set() # List of players whose actions have already been taken
+
+        while self.finished_players != all_players_and_summons:
+            
+            pending_players = all_players_and_summons - self.finished_players # Get list of players who have not yet acted
+            current_player = self.get_next_player_or_summon(pending_players) # Get next player (or summon)
+            
+            # Check if player cannot take action due to status effect
+            skip_action = False
+            if current_player in self.player_status_dict:
+                action = self.player_action_dict[current_player]
+                active_effects = self.get_player_status_effects(current_player)
+                if 'Freeze' in active_effects:
+                    if 'Freeze Immunity' in active_effects: # Check for immunity
+                        self.action_descriptions += [f'<@{current_player}> is immune to **Freeze** and can still move.']
+                    else:
+                        skip_action = True; self.action_descriptions += [f'<@{current_player}> was frozen and is unable to move.']
+                elif 'Stun' in active_effects:
+                    skip_action = True; self.action_descriptions += [f'<@{current_player}> was stunned and is unable to move.']
+                elif 'Silence' in active_effects and action.action_type == 'technique':
+                    skip_action = True; self.action_descriptions += [f'<@{current_player}> was silenced and is unable to use abilities.']
+            
+            if not skip_action:
+                action = await self.execute_action(current_player) # Execute this player (or summon)'s action
+
+                winner = self.check_winner() # Check for terminating condition
+                if winner: # If there is a winner, do not execute remaining player actions
+                    self.action_descriptions += action.description # Add action descriptions to turn summary
+                    self.status = "completed"
+                    break
+                else:
+                    await self.execute_target_response(action) # Execute target response
+                    self.action_descriptions += action.description # Add action descriptions to turn summary
+                    winner = self.check_winner() # Check for terminating condition
+                    if winner: # If there is a winner, do not execute remaining player actions
+                        self.status = "completed"
+                        break
+            print(current_player, self.player_status_dict)
+            if current_player in self.player_status_dict:
+                self.update_cooldowns(current_player) # Update cooldowns for this player
+            print(current_player, self.player_status_dict)
+            self.finished_players.add(current_player) # Add player to finished list
+
+            for player_summon_tup in self.get_dead_summons():
+                pending_players.discard(player_summon_tup) # Remove dead summons from pending players
+        
+        if self.status != "completed":
+            # Finally, apply per-turn status effects that do not affect actions during the turn
+            for player_id in self.player_status_dict:
+                for status_effect in self.get_player_status_effects(player_id):
+
+                    if status_effect == 'Wither':
+                        # Deals 5% max health true damage per turn to user
+                        true_damage_taken = math.ceil(self.player_stats_dict[player_id]['Max HP'] * 0.05)
+                        self.player_stats_dict[player_id]['HP'] -= true_damage_taken
+                        self.action_descriptions.append(f'<@{player_id}> took {true_damage_taken} true damage from **Wither**.')
+                    
+                    elif status_effect in ['Burn', 'Shock', 'Bleed', 'Poison', 'Frostbite']:
+
+                        source = self.player_status_dict[player_id]['status'][status_effect]['source']
+                        ps = self.player_stats_dict[source]; ts = self.player_stats_dict[player_id] # Abbreviations
+                        potency = self.player_status_dict[player_id]['status'][status_effect]['potency']
+                        
+                        if f'{status_effect} Resistance' in self.player_status_dict[player_id]['status']:
+                            # Reduced potency due to resistance
+                            potency *= (1 - self.player_status_dict[player_id]['status'][f'{status_effect} Resistance']['potency'])
+
+                        effect_attack_parameters_dict = {
+                            "Burn": (ps, ts, 'pATK', 'player', 'physical', "Fire", (0.05 * potency)),
+                            "Shock": (ps, ts, 'mATK', 'player', 'magical', "Lightning", (0.05 * potency)),
+                            "Bleed": (ps, ts, ('pATK' if ps['pATK'] > ps['mATK'] else 'mATK'), 'player', 'true', "none", (0.05 * potency)),
+                            "Poison": (ps, ts, 'mATK', 'player', 'magical', "Poison", (0.05 * potency)),
+                            "Frostbite": (ps, ts, 'pATK', 'player', 'physical', "Ice", (0.05 * potency)),
+                        }
+
+                        attack_parameters = effect_attack_parameters_dict[status_effect]
+                        _, _, scaling_stat, _, damage_type, element, multiplier = attack_parameters
+                        if element == "none":
+                            damage_descriptor = f"{damage_type}"
+                        else:
+                            damage_descriptor = f"{element} {damage_type}"
+                        damage_taken = AttackComponent(*attack_parameters).damage_dealt()
+                        self.player_stats_dict[player_id]['HP'] -= damage_taken
+                        self.action_descriptions.append(f'<@{player_id}> took {damage_taken} {damage_descriptor} damage from **{status_effect} {roman(potency)}**.')
+
+                    elif status_effect == 'Nine Turning Wind':
+                        # Ramping speed buff status effect associated with ninewindsteps
+                        dodge_bonus = self.player_status_dict[player_id]['status']['Nine Turning Wind']['dodge_bonus']
+                        SPD_prop_increase = 0.2 if dodge_bonus else 0.1
+                        SPD_increase = math.ceil(self.player_stats_dict[player_id]['SPD'] * SPD_prop_increase)
+                        self.player_stats_dict[player_id]['SPD'] += SPD_increase
+                        self.action_descriptions.append(f'<@{player_id}> gained {SPD_increase} SPD from **{status_effect}**!')
+                        # Reset dodge bonus
+                        self.player_status_dict[player_id]['status']['Nine Turning Wind']['dodge_bonus'] = False
+            
+            winner = self.check_winner() # Check for terminating condition again
+            if winner:
+                self.status = "completed"
+        
+        # Update database
+        await self.update_database_record()
+
+    # Increment turn (call this BEFORE displaying battle embed)
+    def next_turn(self):
+        self.turn += 1
+    
+    # Clear player actions (run after displaying turn)
+    def clear_actions(self):
+        self.clear_player_actions()
+        self.action_descriptions = []
+
+    # Execute one player's action
+    async def execute_action(self, player_or_summon):
+        if isinstance(player_or_summon, int):
+            action = self.player_action_dict[player_or_summon]
+        else:  # (player_id, summon_name):
+            action = self.player_summon_action_dict[player_or_summon[0]][player_or_summon[1]]
+        await action.execute()
+        return action
+
+def construct_player_info(match: PvPMatch, guild, user_id):
+    player_info = {
+        'id': user_id,
+        'Member': guild.get_member(user_id),
+        'Player': PlayerRoster().get(user_id),
+        'action': match.player_action_dict[user_id],
+        'summon_action': match.player_summon_action_dict[user_id],
+        'stats': match.player_stats_dict[user_id],
+        'status': match.player_status_dict[user_id],
+        'active_effects': match.get_player_status_effects(user_id)
+    }
+    return player_info
+
+class AttackComponent(): # Representation of a damage dealing component of an attack
+    def __init__(self, player_stats: dict, target_stats: dict,
+        scaling_stat: str,
+        scaling_stat_source: str,
+        damage_type: str,
+        element: str = 'none',
+        multiplier: float = 1,
+        true_damage: bool = False
+    ):
+        self.player_stats = player_stats
+        self.target_stats = target_stats
+        self.scaling_stat = scaling_stat # Stat to scale off of (pATK, mATK, HP, ...)
+        self.scaling_stat_source = scaling_stat_source # Whose stat to use (player or target)
+        self.damage_type = damage_type # Damage type (physical, magical, or true)
+        self.element = element
+        self.multiplier = multiplier # Multiplier for the scaling value
+        self.true_damage = true_damage # True / False
+    
+    def randomize_damage(self, damage: int): # Introduces random variability
+        return math.ceil(damage*(random.randint(80,100)/100.0))
+    
+    def get_elemental_multiplier(self):
+        if self.element == 'none':
+            return 1
+        else:
+            multiplier = 1
+            for defender_element in self.target_stats['Elemental Affinities']:
+                multiplier *= ELEMENT_EFFICACY_DICT[self.element][defender_element]
+            return multiplier
+    
+    def damage_dealt(self):
+        # Damage = multiplier * scaling stat
+        # Defense-adjusted damage = DMG * (DMG / (DMG + (DEF * (1-PEN))))
+        # Final damage (not account for crit) = randomization of defense-adjusted damage
+
+        source_stats = self.player_stats if self.scaling_stat_source == 'player' else self.target_stats
+        element_multiplier = self.get_elemental_multiplier()
+        original_DMG = source_stats[self.scaling_stat] * self.multiplier
+        
+        DMG = 1
+        if self.damage_type == "physical":
+            defense_adjusted_DMG = original_DMG * (original_DMG / (original_DMG + (self.target_stats['pDEF'] * (1 - self.player_stats['pPEN']))))
+            element_adjusted_DMG = defense_adjusted_DMG * element_multiplier
+            DMG = max(0, self.randomize_damage(element_adjusted_DMG))
+            # print("Opponent pDEF", self.target_stats['pDEF'], "player pPEN", self.player_stats['pPEN'], 'defense adjusted DMG', defense_adjusted_DMG, 'randomized DMG', DMG)
+        elif self.damage_type == "magical":
+            defense_adjusted_DMG = original_DMG * (original_DMG / (original_DMG + (self.target_stats['mDEF'] * (1 - self.player_stats['mPEN']))))
+            element_adjusted_DMG = defense_adjusted_DMG * element_multiplier
+            DMG = max(0, self.randomize_damage(element_adjusted_DMG))
+        elif self.damage_type == "true":
+            DMG = math.ceil(original_DMG)
+        print(original_DMG, f"{self.target_stats['pDEF'] * (1 - self.player_stats['pPEN'])} = {self.target_stats['pDEF']} * (1 - {self.player_stats['pPEN']})")
+        try:
+            print("elemental multiplier", element_multiplier, "original DMG", original_DMG, "defense adjusted DMG", defense_adjusted_DMG, "element adjusted DMG", element_adjusted_DMG, "randomized DMG", DMG)
+        except:
+            print("elemental multiplier", element_multiplier, "original and final DMG", original_DMG)
+        return DMG
+
+
+class BattleAction(): # Representation of a player's action at a turn in battle
+    def __init__(self, name: str, player: int, target: int, match: PvPMatch,
+        action_type: str, # 'basic attack', 'technique', 'do_nothing', 'aftershock', or 'summon'
+        attack_components: list[AttackComponent] = [],
+        base_accuracy: float = 0,
+        player_buffs: dict = {}, # { stat: (buff_value, duration, 'prop' or 'flat') }
+        target_debuffs: dict = {}, # { stat: (debuff_value, duration, 'prop' or 'flat') }
+        no_crit: bool = False,
+        qi_cost: int = 0,
+        cooldown: int = 0,
+        aoe: bool = False, # Affects all enemies (ignores taunts) -- for now, affects summons
+    ):
+        self.name = name; self.player = player; self.target = target; self.match = match
+        if action_type == 'technique':
+            self.prettyname = match.player_techniques_dict[player][name]['name']
+        elif action_type == 'basic attack':
+            self.prettyname = 'basic attack'
+        else:
+            self.prettyname = name
+        self.action_type = action_type
+        self.attack_components = attack_components
+        self.base_accuracy = base_accuracy
+        self.player_buffs = player_buffs
+        self.target_debuffs = target_debuffs
+        self.no_crit = no_crit
+        self.qi_cost = qi_cost
+        self.description = []
+        self.cooldown = cooldown
+        self.aoe = aoe
+        
+    def get_player_target_info(self):
+        player_stats = self.match.player_stats_dict[self.player]; target_stats = self.match.player_stats_dict[self.target]
+        player_status = self.match.player_status_dict[self.player]; target_status = self.match.player_status_dict[self.target]
+        return player_stats, target_stats, player_status, target_status
+
+    def determine_dodge(self):
+        player_stats, target_stats, _, _ = self.get_player_target_info()
+        
+        # Hit Chance = Move Accuracy * ((Attacker's ACC) / (Defender's EVA))
+        hit_chance = min(1, self.base_accuracy * (player_stats['ACC'] / target_stats['EVA']))
+        return (random.random() < (1-hit_chance))
+    
+    def compute_damage(self): # Determines damage (assuming successful hit)
+        player_stats, target_stats, _, _ = self.get_player_target_info()
+
+        total_DMG = max(1, sum([attack_component.damage_dealt() for attack_component in self.attack_components]))
+        if self.no_crit:
+            return total_DMG
+        else:
+            if random.random() < player_stats['CRIT']: # Critical hit
+                return math.ceil(total_DMG * player_stats['CRIT DMG'])
+            else:
+                return total_DMG
+    
+    async def execute(self): # Executes the attack, taking into account passives and status effects
+        
+        if self.action_type == 'do_nothing':
+            self.description.append(f'<@{self.player}> could not act this turn due to **{self.name}**.')
+            return self
+
+        player_stats, target_stats, player_status, target_status = self.get_player_target_info()
+
+        # Set player buffs introduced by this action
+        buff_debuff_descriptions = [] # Append buff/debuff descriptions to description list, show after attack description
+        for player_stat in self.player_buffs:
+            buff_value, buff_cooldown, buff_type = self.player_buffs[player_stat]
+            if buff_type == 'prop':
+                buff_str = f'{int(buff_value * 100)}%'
+                self.match.player_stats_dict[self.player][player_stat] = math.ceil((1 + buff_value) * self.match.player_stats_dict[self.player][player_stat])
+            elif buff_type == 'flat':
+                buff_str = f'{buff_value}'
+                self.match.player_stats_dict[self.player][player_stat] += buff_value
+            player_status['buffs'].append((player_stat, buff_value, buff_cooldown + 1, buff_type))
+            
+            if buff_cooldown == 1: # Do not announce
+                pass
+            else:
+                if player_stat in ['Qi', 'HP']:
+                    buff_cooldown_str = ''
+                elif buff_cooldown == 99:
+                    buff_cooldown_str = ' for the rest of the battle'
+                else:
+                    buff_cooldown_str = f' for {buff_cooldown} turns'
+                buff_debuff_descriptions.append(f'<@{self.player}> increased their {player_stat} by {buff_str}{buff_cooldown_str}!')
+        
+        # Now determine whether opponent dodged
+        opponent_dodged = self.determine_dodge()
+
+        # Only set debuffs if opponent did not dodge
+        if not opponent_dodged:
+            for player_stat in self.target_debuffs:
+                debuff_value, debuff_cooldown, debuff_type = self.target_debuffs[player_stat]
+                if debuff_type == 'prop':
+                    debuff_str = f'{int(debuff_value * 100)}%'
+                    self.match.player_stats_dict[self.target][player_stat] = math.ceil((1 - debuff_value) * self.match.player_stats_dict[self.target][player_stat])
+                elif debuff_type == 'flat':
+                    debuff_str = f'{debuff_value}'
+                    self.match.player_stats_dict[self.target][player_stat] -= debuff_value
+                if debuff_cooldown > 1:
+                    target_status['debuffs'].append((player_stat, debuff_value, debuff_cooldown + 1, debuff_type))
+                
+                if debuff_cooldown == 1: # Do not announce
+                    pass
+                else:
+                    if player_stat in ['Qi', 'HP']:
+                        debuff_cooldown_str = ''
+                    elif debuff_cooldown == 99:
+                        debuff_cooldown_str = ' for the rest of the battle'
+                    else:
+                        debuff_cooldown_str = f' for {debuff_cooldown} turns'
+                    buff_debuff_descriptions.append(f'<@{self.target}> has their {player_stat} lowered by {debuff_str}{debuff_cooldown_str}!')
+
+        # Now determine damage
+        action_damage = self.compute_damage()
+        
+        # Check for and apply player status effects that affect turn AFTER action is submitted
+        if self.action_type != 'summon': # Summons do not have status effects
+            for status_effect in self.match.get_player_status_effects(self.player):
+                potency = self.match.player_status_dict[self.player]['status'][status_effect]['potency']
+
+                if status_effect == 'Confusion':
+                    # (10 * potency) % chance of retargeting attack to user or an ally for 50% damage
+                    if random_success(0.1 * potency):
+                        opponent_dodged = False
+                        action_damage = math.ceil(action_damage * 0.5)
+                        self.description.append(f'<@{self.player}> tried to attack <@{self.target}>, but was **confused** and attacked themselves instead!')
+                        self.target = self.player; target_stats = player_stats; target_status = player_status
+                elif status_effect == 'Fear':
+                    # (10 * potency) % chance of skipping turn
+                    if random_success(0.1 * potency):
+                        action_damage = 0
+                        self.description.append(f'<@{self.player}> could not attack due to **Fear**!')
+                        return self # Return information for opponent response
+        
+        # Check for target status effects, other damage altering conditions
+        for status_effect in self.match.get_player_status_effects(self.target):
+            if status_effect == 'Nine Turning Wind':
+                # True damage attacks or abilities deal 20% more damage
+                # TODO: can true damage attacks crit?
+                action_damage = 0
+                for attack_component in self.attack_components:
+                    if attack_component.damage_type == 'true':
+                        action_damage += math.ceil(1.2 * attack_component.damage_dealt())
+                    else:
+                        action_damage += attack_component.damage_dealt()
+        
+        if self.name == 'resolveflame':
+            if len(self.match.finished_players) > 0: # Player is not the first player to move
+                # Amplify damage by 100%
+                for attack_component in self.attack_components:
+                    attack_component += 1
+            if self.match.terrain in ['Fire', 'Earth']:
+                # Amplify damage by 100%
+                for attack_component in self.attack_components:
+                    attack_component += 1
+            action_damage = self.compute_damage()
+        
+        # Apply new status effects
+        if self.name == 'shocklightning':
+            multiplier_increase = 0
+            if 'Shocking Dormant Lightning' in self.match.player_status_dict[self.player]['status']:
+                multiplier_increase = (0.25 * self.match.player_status_dict[self.player]['status']['Shocking Dormant Lightning']['turns_since_last_use'])
+            else: # First-time use
+                # Stuns target for one turn, two turns if paired with the Rushing Lightning Mirror
+                self.match.player_status_dict[self.target]['status']['Stun'] = {
+                    'source': self.player,
+                    'duration': 2 if 'rushmirror' in self.match.player_techniques_dict[self.player] else 1,
+                    'potency': 1,
+                }
+            # Update damage
+            for attack_component in self.attack_components:
+                attack_component.multiplier += multiplier_increase
+            action_damage = self.compute_damage()
+            # Set or reset turns_since_last_use
+            self.match.player_status_dict[self.player]['status']['Shocking Dormant Lightning'] = {
+                'source': self.player, 'duration': 99, 'potency': 1, 'turns_since_last_use': 0
+            }
+
+        # Check for target taunts
+        summon_taunt = False
+        for summon in target_status['summons']:
+            if summon['active']:
+                if summon['name'] in ['Skeleton King', 'Demon Phoenix Bell']:
+                    summon_taunt = summon
+
+        # Check for special stats and action description update handling (notably, techniques that don't have an attack)
+        has_attack = True
+        custom_description = False
+        attacker_str = f'<@{self.player}>'
+        defender_str = f'<@{self.target}>'
+        attack_str = f'used **{self.prettyname}**'
+
+        if self.name == 'skelking':
+            has_attack = False
+
+            # Compute summon stats and add summon to player's status
+            skeleton_HP = math.ceil(0.8 * player_stats['Max HP']) # 80% of user max HP
+            skeleton_ATK = math.ceil(0.35 * player_stats['mATK'])
+            if 'Dark' in player_stats['Elemental Affinities']:
+                skeleton_ATK *= 2 # Double damage if user is Dark type
+            summon_name = 'Skeleton King'
+
+            player_status['summons'].append({
+                'name': summon_name,
+                'active': True,
+                'Elemental Affinities': ['Dark'], # Dark type
+                'Elemental Immunities': ['Fire', 'Water'], # Immune to Fire and Water
+                'pATK': skeleton_ATK,
+                'pDEF': 0, 'mDEF': 0, 'pPEN': 0, 'mPEN': 0, # No DEF/PEN
+                'SPD': math.ceil(player_stats['SPD'] * 0.2), # 20% of user SPD
+                'ACC': 100, 'EVA': 0, # Cannot dodge
+                'CRIT': 0, 'CRIT DMG': 1, # No crit
+                'HP': skeleton_HP,
+                'Max HP': skeleton_HP,
+            })
+
+            # Store summon's attack
+            summon_action = get_summon_action(self.player, self.target, self.match, 'Skeleton King')
+            self.match.store_summon_action(self.player, summon_name, summon_action)
+
+             # Update action description
+            self.description.append(f"<@{self.player}> used **{self.prettyname}**, summoning a Skeleton King with {format_num_abbr1(skeleton_HP)} HP!")
+            self.description += summon_action.description
+        
+        elif self.name == 'phoenixbell': # TODO
+            # Compute summon stats and add summon to player's status
+            bell_HP = math.ceil(0.5 * player_stats['Max HP']) # 50% of user max health
+            summon_name = "Demon Phoenix Bell"
+            player_status['summons'].append({
+                'name': summon_name,
+                'active': True,
+                'Elemental Affinities': [],
+                'Elemental Immunities': [],
+                'pATK': math.ceil(0.8 * player_stats['pATK']), # 80% of user defense and attack
+                'mATK': math.ceil(0.8 * player_stats['mATK']), # 80% of user defense and attack
+                'pDEF': math.ceil(0.8 * player_stats['pDEF']), # 80% of user defense and attack
+                'mDEF': math.ceil(0.8 * player_stats['mDEF']), # 80% of user defense and attack
+                'pPEN': player_stats['pPEN'], # 100% of user penetration
+                'mPEN': player_stats['mPEN'], # 100% of user penetration
+                'SPD': 0,
+                'ACC': 9999, 'EVA': 0, # 100% accuracy, cannot dodge
+                'CRIT': 0, 'CRIT DMG': 0, # No crit
+                'HP': bell_HP,
+                'Max HP': bell_HP,
+            })
+
+        elif self.action_type == 'summon': # Summon attacked
+            attacker_str = f"<@{self.player}>'s {self.name}"
+            attack_str = "attacked"
+        
+        elif self.name == 'bloodagglom':
+            opponent_dodged = False
+            prop_increase = 0.6 if 'Blood' in player_stats['Elemental Affinities'] else 0.3
+            # Do not treat as normal buff to avoid excessive action logs
+            for combat_stat in ['pATK','mATK','pDEF','mDEF']:
+                player_stats[combat_stat] += math.ceil(player_stats[combat_stat] * prop_increase)
+            self.description.append(f'{attacker_str} {attack_str} took {format_num_abbr1(action_damage)}{true_dmg_str} damage and amplified ATK/DEF stats by {int(100*prop_increase)}%!')
+            custom_description = True
+            # Add to status effect to keep track that this was already used
+            player_status['status']['Blood Agglomeration'] = { 'source': self.player, 'duration': 99, 'potency': 1 }
+        
+        elif self.name == 'flamecreation':
+            opponent_dodged = False
+            prop_increase = 0.2
+            # Do not treat as normal buff to avoid excessive action logs
+            for combat_stat in ['pATK','mATK','pDEF','mDEF']:
+                player_stats[combat_stat] += math.ceil(player_stats[combat_stat] * prop_increase)
+            self.description.append(f'{attacker_str} {attack_str} took {format_num_abbr1(action_damage)}{true_dmg_str} damage and amplified ATK/DEF stats by {int(100*prop_increase)}%!')
+            custom_description = True
+            # Add to status effect to keep track that this was already used
+            player_status['status']['Flame Creation'] = { 'source': self.player, 'duration': 99, 'potency': 1 }
+
+        if has_attack:
+            
+            if summon_taunt and (not self.aoe): # Player (or summon) attacked summon instead of target
+
+                # Recompute damage based on target summon's stats
+                for attack_component in self.attack_components:
+                    attack_component.target_stats = summon_taunt
+                action_damage = self.compute_damage()
+
+                summon_taunt['HP'] = to_nonneg(summon_taunt['HP'] - action_damage)
+                self.description.append(f"{attacker_str} {attack_str}, dealing {format_num_abbr1(action_damage)} damage to <@{self.target}>'s {summon_taunt['name']}")
+
+                # If summon is dead, set it to inactive
+                if summon_taunt['HP'] <= 0:
+                    summon_taunt['active'] = False
+                    self.description.append(f"\n<@{self.target}>'s {summon_taunt} has been defeated!")
+                else:
+                    # ================================================================================
+                    # HARDCODED TECHNIQUE EFFECTS PORTION
+                    # ================================================================================
+                    if summon_taunt['name'] == 'Skeleton King' and self.action_type != 'summon':
+                        # If player attacked target's Skeleton King, **Wither** the player for 2 turns (unless player is itself a summon)
+                        player_status['status']['Wither'] = { 'source': self.target, 'duration': 2, 'potency': 1 }
+                        self.description.append(f"<@{self.target}>'s {summon_taunt['name']} **withered** <@{self.player}> for 2 turns!")
+            
+            else: # Player attacked target (as normal)
+                if opponent_dodged:
+                    self.description.append(f'{attacker_str} {attack_str}, but {defender_str} dodged!')
+                else:
+                    target_stats['HP'] = to_nonneg(target_stats['HP'] - action_damage)
+                    true_dmg_str = ' true' if self.attack_components[0].damage_type == 'true' else ''
+                    if not custom_description:
+                        self.description.append(f'{attacker_str} {attack_str}, dealing {format_num_abbr1(action_damage)}{true_dmg_str} damage to {defender_str}')
+
+                    # Trigger after-attack effects
+                    if 'killerwind' in self.match.player_techniques_dict[self.player]:
+                        for attack_component in self.attack_components:
+                            if attack_component.damage_type == 'physical' and random_success(0.2):
+                                self.match.store_action(self.player, BattleAction(
+                                    name = "killerwind_aftershock", player = self.player, target = self.target, match = self.match,
+                                    action_type = "aftershock",
+                                    attack_components = [
+                                        AttackComponent(player_stats=player_stats, target_stats=target_stats, scaling_stat='pATK', scaling_stat_source='player', damage_type='physical', element='Wind', multiplier=0.5, true_damage=False)
+                                    ],
+                                    base_accuracy = 1.0,
+                                    player_buffs = {},
+                                    target_debuffs = {},
+                                    qi_cost = 0,
+                                    cooldown = 0,
+                                ))
+                                break
+                
+                
+                if self.aoe: # AOE affects target's summons as well
+                    for summon in target_status['summons']:
+                        
+                        # Recompute damage based on target summon's stats
+                        for attack_component in self.attack_components:
+                            attack_component.target_stats = summon
+                        action_damage = self.compute_damage()
+
+                        summon['HP'] = to_nonneg(summon['HP'] - action_damage)
+                        self.description.append(f"The AOE attack also dealt {format_num_abbr1(action_damage)} damage to <@{self.target}>'s {summon['name']}")
+
+                        # If summon is dead, set it to inactive
+                        if summon['HP'] <= 0:
+                            summon['active'] = False
+                            self.description.append(f"\n<@{self.target}>'s {summon} has been defeated!")
+
+                            # Trigger upon-defeat effects
+                            if self.name == 'lightningcalamity':
+                                self.match.store_action(self.player, BattleAction(
+                                    name = "lightningcalamity_aftershock", player = self.player, target = self.target, match = self.match,
+                                    action_type = "aftershock",
+                                    attack_components = [
+                                        AttackComponent(player_stats=player_stats, target_stats=target_stats, scaling_stat='mATK', scaling_stat_source='player', damage_type='magical', element='Lightning', multiplier=2.0, true_damage=False)
+                                    ],
+                                    base_accuracy = 0.8,
+                                    player_buffs = {},
+                                    target_debuffs = {},
+                                    qi_cost = 0,
+                                    cooldown = 0,
+                                    aoe = True # Affects all enemies (ignores taunts)
+                                ))
+                        else:
+                            if summon['name'] == 'Skeleton King' and self.action_type != 'summon':
+                                # If player attacked target's Skeleton King, **Wither** the player for 2 turns (unless player is itself a summon)
+                                player_status['status']['Wither'] = { 'source': self.target, 'duration': 2, 'potency': 1 }
+                                self.description.append(f"<@{self.target}>'s {summon['name']} **withered** <@{self.player}> for 2 turns!")
+        
+        self.description += buff_debuff_descriptions
+        
+        # Apply effects that occur after attack
+        # ================================================================================
+        # HARDCODED TECHNIQUE EFFECTS PORTION
+        # ================================================================================
+        if self.name == 'wlclaw':
+            # 40% chance of stunning enemy for one turn
+            if random_success(0.4):
+                self.match.player_status_dict[self.target]['status']['Stun'] = {
+                    'source': self.player,
+                    'duration': 1,
+                    'potency': 1,
+                }
+                self.description.append(f"\n<@{self.player}>'s `{self.prettyname}` **stunned** <@{self.target}> for one turn!")
+
+        # Update player Qi based on Qi cost
+        player_stats['Qi'] = to_nonneg(player_stats['Qi'] - self.qi_cost)
+
+        # If action type is technique, set cooldown
+        if self.action_type == 'technique':
+            self.match.player_status_dict[self.player]['cooldowns'][self.name] = self.cooldown + 1
+        
+        self.dodged = opponent_dodged
+        self.damage = action_damage
+        return self # Return information for opponent response
+
+
+class TechniqueDropdown(disnake.ui.Select):
+    """Dropdown for selecting a technique."""
+
+    def __init__(self, techniques: list, technique_cooldown_dict: dict, battle_view):
+        options = []
+        for index, technique in enumerate(techniques):
+            if technique in technique_cooldown_dict:
+                description = f'Qi Cost: x | Cooldown: {technique_cooldown_dict[technique]}'
+            else:
+                description = f'Qi Cost: x'
+            options.append(disnake.SelectOption(label=technique, description=description, value=technique))
+        
+        super().__init__(placeholder="Choose a technique...", min_values=1, max_values=1, options=options)
+        self.battle_view = battle_view
+        self.techniques = techniques
+
+    async def callback(self, inter: disnake.MessageInteraction):
+        """Handles when a technique is selected."""
+        await inter.response.defer()
+
+        # Get selected technique
+        selected_technique = self.values[0]
+        selected_technique_info_dict = self.battle_view.match.player_techniques_dict[self.battle_view.user_id][selected_technique]
+
+        # Identify if the user is the challenger or defender
+        challenger_info, defender_info, turn, am_challenger = self.battle_view.get_match_data()
+        player_info, target_info = (challenger_info, defender_info) if am_challenger else (defender_info, challenger_info)
+        player_stats, target_stats = player_info['stats'], target_info['stats']
+        
+        # ================================================================================
+        # HARDCODED TECHNIQUE EFFECTS PORTION
+        # ================================================================================
+        # Check if technique is on cooldown
+        if selected_technique in player_info['status']['cooldowns'] and player_info['status']['cooldowns'][selected_technique] > 0: # At least 1 turn cooldown left
+            await inter.followup.send(f"This technique is still on cooldown.", ephemeral=True)
+        
+        # Check if player has enough Qi to use technique
+        elif selected_technique_info_dict['Qi Cost'] > player_stats['Qi']:
+            await inter.followup.send(f"You don't have enough Qi to use this technique.", ephemeral=True)
+        
+        # Check if Skeleton King has been previously summoned
+        elif selected_technique == 'skelking' and any([summon['name'] == 'Skeleton King' for summon in player_info['status']['summons']]):
+            await inter.followup.send(f"You can only summon the Skeleton King once per match.", ephemeral=True)
+        
+        # Check if one-time use techniques were already used
+        elif 'Blood Agglomeration' in player_info['status']:
+            await inter.followup.send(f"You can only use Great Blood Agglomeration Skill once per match.", ephemeral=True)
+        
+        elif 'Flame Creation' in player_info['status']:
+            await inter.followup.send(f"You can only use True Flame Creation Skill once per match.", ephemeral=True)
+        
+        else:
+            self.battle_view.countdown_task.cancel() # Stop the countdown
+            self.battle_view.toggle_buttons(enabled=False) # Disable the buttons
+            self.battle_view.clear_items()  # Remove dropdown
+            await self.battle_view.message.edit(view=self.battle_view)
+            
+            # TODO: should technique effects be stored in the database or hardcoded?
+            tech_name, tech_properties = await AllItems.get_or_none(id=selected_technique).values_list("name", "properties")
+            
+            action = get_technique_action(player_info['id'], target_info['id'], self.battle_view.match, selected_technique)
+
+            self.battle_view.match.store_action(player_info['id'], action)
+            
+            if self.battle_view.match.all_players_ready():
+                await self.battle_view.match.execute_turn()
+                if self.battle_view.match.status == 'completed': # Handle end of match
+                    await self.battle_view.display_final_turn()
+                else:
+                    await self.battle_view.display_next_turn()
+            else:
+                waiting_embed = disnake.Embed(description=f'Waiting for opponent...')
+                await self.battle_view.message.edit(embeds=[*self.battle_view.message.embeds[:-1], waiting_embed])
+
+
+class MainBattleView(View):
+
+    def __init__(self, guild: disnake.Guild, channel: disnake.TextChannel, match: PvPMatch, user_id: int, opponent_user_id: int,
+        message: disnake.Message = None, opponent_message: disnake.Message = None, public_message: disnake.Message = None):
+        super().__init__(timeout=None)  # Handle timeout manually
+        self.countdown = 30
+        self.message = message  # Store this user's message (for updating)
+        self.opponent_message = opponent_message  # Store the opponent's message (for updating)
+        self.public_message = public_message # Store the public message (for updating)
+        self.guild = guild  # Store the guild
+        self.channel = channel  # Store the channel
+        self.match = match # Store the PvPMatch object
+        self.user_id = user_id  # Store this user's ID
+        self.opponent_user_id = opponent_user_id # Store the opponent's view (for updating)
+        
+        # Start the countdown task
+        self.countdown_task = asyncio.create_task(self.update_countdown())
+    
+    def toggle_buttons(self, enabled: bool):
+        """Enable or disable all buttons dynamically."""
+        for child in self.children:
+            if isinstance(child, disnake.ui.Button):
+                child.disabled = (not enabled)
+    
+    def restart_countdown_task(self):
+        # Cancel the existing task if it exists and is not already done
+        if self.countdown_task and not self.countdown_task.done():
+            self.countdown_task.cancel()
+        # Reset the countdown and create a new task
+        self.countdown_task = asyncio.create_task(self.update_countdown())
+
+    def get_match_data(self) -> Tuple[dict, dict, int, bool]:
+        challenger_id, defender_id, turn, player_stats, player_action, player_status = self.match.get_match_data()
+        challenger_info = construct_player_info(self.match, self.guild, challenger_id)
+        defender_info = construct_player_info(self.match, self.guild, defender_id)
+        am_challenger = (self.user_id == challenger_id) # Determine whether interacting user is challenger or defender
+
+        return challenger_info, defender_info, turn, am_challenger
+    
+    async def display_final_turn(self):
+        self.stop() # Stop the view
+
+        challenger_info, defender_info, turn, am_challenger = self.get_match_data()
+        winner_info, loser_info = (challenger_info, defender_info) if defender_info['stats']['HP'] <= 0 else (defender_info, challenger_info)
+
+        # Generate updated embeds
+        battle_embed = generate_battle_embed(challenger_info, defender_info, turn)
+        action_embed = disnake.Embed(
+            description='\n'.join(self.match.action_descriptions),
+            color=disnake.Color.red()
+        )
+
+        victory_title_options = ["Fate Sealed!", "A Decisive Blow!", "The Final Strike!", "Victory!", f"The End of {loser_info['Member'].display_name}!", f"{winner_info['Member'].display_name}'s Triumph!", "The Battle's Turning Point!", f"{loser_info['Member'].display_name} Falls!", "The Ultimate Move!", "Destiny Fulfilled!", f"{winner_info['Member'].display_name} Reigns Supreme!", "The Last Stand!"]
+        victory_title = random.choice(victory_title_options)
+        victory_description = f"<@{winner_info['id']}>'s `{winner_info['action'].name}` sealed the fate of <@{loser_info['id']}>!"
+        
+        result_embed = simple_embed(victory_title, victory_description)
+
+        # Updates embeds in public channel and for both players
+        await self.public_message.edit(embeds=[action_embed, battle_embed, result_embed])
+        await self.message.edit(embeds=[action_embed, battle_embed, result_embed])
+        await self.opponent_message.edit(embeds=[action_embed, battle_embed, result_embed])
+
+    async def display_next_turn(self):
+        self.match.next_turn()
+        
+        challenger_info, defender_info, turn, am_challenger = self.get_match_data()
+        print("================================\nData before embed for this turn:", turn)
+        print("-------------------\nChallenger info:")
+        print(challenger_info)
+        print("Challenger's action")
+        print(challenger_info['action'].__dict__)
+        print("-------------------\nDefender info:")
+        print(defender_info)
+        print("Defender's action")
+        print(defender_info['action'].__dict__)
+        
+        # Generate updated embeds
+        battle_embed = generate_battle_embed(challenger_info, defender_info, turn)
+        
+        action_embed = disnake.Embed(
+            description='\n'.join(self.match.action_descriptions),
+            color=disnake.Color.red()
+        )
+        initial_countdown_embed = simple_embed('', "Starting turn...", color=disnake.Color.blue())
+
+        # Updates embed in public channel
+        await self.public_message.edit(embeds=[action_embed, battle_embed])
+        
+        # Send updated embeds to the challenger and store the message object
+        # Check for which View to use
+        challenger_active_summons = [ summon for summon in challenger_info['status']['summons'] if summon['active'] ]
+        if 'Demon Phoenix Bell' in challenger_active_summons:
+            challengerBattleView = DemonPhoenixBellView(guild=self.guild, channel=self.channel, match=self.match, user_id=challenger_info['id'], opponent_user_id=defender_info['id'], public_message=self.public_message)
+        else:
+            challengerBattleView = MainBattleView(guild=self.guild, channel=self.channel, match=self.match, user_id=challenger_info['id'], opponent_user_id=defender_info['id'], public_message=self.public_message)
+        challenger_message = await challenger_info['Member'].send(embeds=[action_embed, battle_embed, initial_countdown_embed], view=challengerBattleView)
+        challengerBattleView.message = challenger_message  # Store the message for dynamic updates
+
+        # Send updated embeds to the defender and store the message object
+        defender_active_summons = [ summon for summon in defender_info['status']['summons'] if summon['active'] ]
+        if 'Demon Phoenix Bell' in defender_active_summons:
+            defenderBattleView = DemonPhoenixBellView(guild=self.guild, channel=self.channel, match=self.match, user_id=defender_info['id'], opponent_user_id=challenger_info['id'], public_message=self.public_message)
+        else:
+            defenderBattleView = MainBattleView(guild=self.guild, channel=self.channel, match=self.match, user_id=defender_info['id'], opponent_user_id=challenger_info['id'], public_message=self.public_message)
+        defender_message = await defender_info['Member'].send(embeds=[action_embed, battle_embed, initial_countdown_embed], view=defenderBattleView)
+        defenderBattleView.message = defender_message  # Store the message for dynamic updates
+
+        # Store references to the other player's message
+        challengerBattleView.opponent_message = defender_message
+        defenderBattleView.opponent_message = challenger_message
+
+        # Delete original messages for both players
+        await self.message.delete()
+        await self.opponent_message.delete()
+
+         # Clear actions
+        self.match.clear_actions()
+
+        # Check for disabling effect
+        disabling_effect = False
+        for status_effect in challenger_info['active_effects']:
+            if status_effect == 'Freeze' and 'Freeze Immunity' not in challenger_info['active_effects']:
+                disabling_effect = status_effect
+            elif status_effect == 'Stun':
+                disabling_effect = status_effect
+            if status_effect == 'Silence' and not disabling_effect: # Lower priority than freeze/stun
+                disabling_effect = status_effect
+        
+        if disabling_effect in ['Freeze', 'Stun']:
+            challengerBattleView.countdown_task.cancel() # Stop the countdown
+            challengerBattleView.toggle_buttons(enabled=False) # Disable the buttons
+            await challenger_message.edit(embeds=[*challenger_message.embeds[:-1], simple_embed('', f"You are affected by **{disabling_effect}** and cannot act this turn.")], view=challengerBattleView)
+            self.match.store_action(challenger_info['id'], BattleAction(disabling_effect, challenger_info['id'], defender_info['id'], self.match, 'do_nothing'))
+        elif disabling_effect == 'Silence':
+            challengerBattleView.toggle_buttons(enabled=False, disable_technique_only=True)
+        
+        disabling_effect = False
+        for status_effect in defender_info['active_effects']:
+            if status_effect in ['Freeze', 'Stun']:
+                disabling_effect = status_effect
+            if status_effect == 'Silence' and not disabling_effect: # Lower priority than freeze/stun
+                disabling_effect = status_effect
+        
+        if disabling_effect in ['Freeze', 'Stun']:
+            defenderBattleView.countdown_task.cancel() # Stop the countdown
+            defenderBattleView.toggle_buttons(enabled=False) # Disable the buttons
+            await defender_message.edit(embeds=[*defender_message.embeds[:-1], simple_embed('', f"You are affected by **{disabling_effect}** and cannot act this turn.")], view=defenderBattleView)
+            self.match.store_action(defender_info['id'], BattleAction(disabling_effect, defender_info['id'], defender_info['id'], self.match, 'do_nothing'))
+        elif disabling_effect == 'Silence':
+            defenderBattleView.toggle_buttons(enabled=False, disable_technique_only=True)
+    
+    # Handle timeout (when the user doesn't click a button in time)
+    async def on_timeout(self):
+        timeout_embed = disnake.Embed(description="⏰ Time's up! You didn't respond in time.")
+        self.toggle_buttons(enabled=False) # Disable the buttons
+        await self.message.edit(embeds=[*self.message.embeds[:-1], timeout_embed], view=self)
+
+        # For now, do basic attack and move on to next turn
+        challenger_info, defender_info, turn, am_challenger = self.get_match_data()
+        player_info, target_info = (challenger_info, defender_info) if am_challenger else (defender_info, challenger_info)
+            
+        # Basic attack
+        action = BattleAction( name='basic_attack', player=player_info['id'], target=target_info['id'], match=self.match, attack_components=[ AttackComponent(player_info['stats'], target_info['stats'], scaling_stat='pATK', scaling_stat_source='player', damage_type='physical', multiplier=1, true_damage=False)], base_accuracy = 0.9, player_buffs = {}, target_debuffs = {}, qi_cost = 0,action_type='basic attack')
+
+        self.match.store_action(player_info['id'], action)
+        
+        if self.match.all_players_ready():
+            await self.match.execute_turn()
+            if self.match.status == 'completed': # Handle end of match
+                await self.display_final_turn()
+            else:
+                await self.display_next_turn()
+
+    async def update_countdown(self):
+        # Update the countdown every second
+        while self.countdown > 0:
+            # Create the countdown embed
+            countdown_embed = disnake.Embed(
+                description=f"⏳ Time remaining: **{self.countdown} sec**",
+                color=disnake.Color.blue()
+            )
+
+            # Edit the original message to update the countdown
+            if self.message:
+                await self.message.edit(embeds=[*self.message.embeds[:-1], countdown_embed])
+
+            await asyncio.sleep(1)  # Wait 1 second
+            self.countdown -= 1
+        
+        await self.on_timeout()
+
+
+    @disnake.ui.button(label="Basic Attack", style=disnake.ButtonStyle.primary, custom_id="basic_attack")
+    async def basic_attack(self, button: disnake.ui.Button, inter: disnake.MessageInteraction):
+        
+        await inter.response.defer()
+        self.countdown_task.cancel() # Stop the countdown
+        self.toggle_buttons(enabled=False) # Disable the buttons
+        await self.message.edit(view=self)
+
+        challenger_info, defender_info, turn, am_challenger = self.get_match_data()
+        player_info, target_info = (challenger_info, defender_info) if am_challenger else (defender_info, challenger_info)
+        
+        # Basic attack
+        action = BattleAction(
+            name='basic_attack', 
+            player=player_info['id'], 
+            target=target_info['id'], 
+            match=self.match,
+            attack_components=[
+                AttackComponent(player_info['stats'], target_info['stats'], 
+                    scaling_stat='pATK', 
+                    scaling_stat_source='player', 
+                    damage_type='physical', 
+                    multiplier=1, 
+                    true_damage=False
+                )
+            ], 
+            base_accuracy = 0.9, 
+            player_buffs = {}, 
+            target_debuffs = {}, 
+            qi_cost = 0,
+            action_type='basic attack'
+        )
+
+        self.match.store_action(player_info['id'], action)
+        
+        if self.match.all_players_ready():
+            await self.match.execute_turn()
+            if self.match.status == 'completed': # Handle end of match
+                await self.display_final_turn()
+            else:
+                await self.display_next_turn()
+        
+        else: # Waiting for opponent to submit move
+            waiting_embed = disnake.Embed(description=f'Waiting for opponent...')
+            await inter.edit_original_message(embeds=[*self.message.embeds[:-1], waiting_embed])
+    
+    @disnake.ui.button(label="Use Technique", style=disnake.ButtonStyle.primary, custom_id="use_technique")
+    async def use_technique(self, button: disnake.ui.Button, inter: disnake.MessageInteraction):
+        await inter.response.defer()
+
+        # Fetch techniques for this player
+        challenger_info, defender_info, turn, am_challenger = self.get_match_data()
+        player_info = challenger_info if am_challenger else defender_info
+        
+        techniques_dict = self.match.player_techniques_dict[player_info['id']]
+        techniques = sorted(techniques_dict.keys())
+        
+        # TODO: store elsewhere
+        passive_only_techniques = ['skysteps', 'windimages', 'ninewindsteps', 'incinflame', 'killerwind', 'purpburst', 'bloodspirit', 'woodsword']
+        techniques = [technique for technique in techniques if technique not in passive_only_techniques]
+
+        # Create a dropdown for technique selection
+        if len(techniques) > 0:
+            
+            # Get technique Qi costs and cooldowns
+            technique_cooldown_dict = {}
+            for technique in player_info['status']['cooldowns']:
+                cooldown = player_info['status']['cooldowns'][technique]
+                if cooldown > 0:
+                    technique_cooldown_dict[technique] = cooldown
+            
+            technique_dropdown = TechniqueDropdown(techniques, technique_cooldown_dict, self)
+            self.add_item(technique_dropdown)
+
+            # Update message with dropdown
+            button.disabled = True
+            await self.message.edit(view=self)
+        else:
+            await inter.followup.send(f"You have not learned any Fight Techniques!", ephemeral=True)
+
+
+
+class DemonPhoenixBellView(MainBattleView):
+
+    @disnake.ui.button(label="Physical Attack", style=disnake.ButtonStyle.primary, custom_id="phoenixbell_physical_attack")
+    async def physical_attack(self, button: disnake.ui.Button, inter: disnake.MessageInteraction):
+        
+        await inter.response.defer()
+        self.countdown_task.cancel() # Stop the countdown
+        self.toggle_buttons(enabled=False) # Disable the buttons
+        await self.message.edit(view=self)
+
+        challenger_info, defender_info, turn, am_challenger = self.get_match_data()
+        player_info, target_info = (challenger_info, defender_info) if am_challenger else (defender_info, challenger_info)
+
+        # Perform Demon Phoenix Bell's physical attack
+        action = BattleAction(
+            name='phoenixbell_physical_attack', player=player_info['id'], target=target_info['id'], match=self.match,
+            attack_components=[AttackComponent(player_stats=player_info['stats'], target_stats=target_info['stats'], scaling_stat='pATK', scaling_stat_source='player', damage_type='physical', multiplier=1.2, true_damage=False)],
+            base_accuracy=1.0, qi_cost=0, action_type='summon'
+        )
+        self.match.store_action(player_info['id'], action)
+
+        if self.match.all_players_ready():
+            await self.match.execute_turn()
+            if self.match.status == 'completed': # Handle end of match
+                await self.display_final_turn()
+            else:
+                await self.display_next_turn()
+        else: # Waiting for opponent to submit move
+            waiting_embed = disnake.Embed(description=f'Waiting for opponent...')
+            await inter.edit_original_message(embeds=[*self.message.embeds[:-1], waiting_embed])
+
+    @disnake.ui.button(label="Sonic Attack", style=disnake.ButtonStyle.primary, custom_id="phoenixbell_sonic_attack")
+    async def sonic_attack(self, button: disnake.ui.Button, inter: disnake.MessageInteraction):
+        
+        await inter.response.defer()
+        self.countdown_task.cancel() # Stop the countdown
+        self.toggle_buttons(enabled=False) # Disable the buttons
+        await self.message.edit(view=self)
+
+        challenger_info, defender_info, turn, am_challenger = self.get_match_data()
+        player_info, target_info = (challenger_info, defender_info) if am_challenger else (defender_info, challenger_info)
+
+        # Perform sonic attack
+        action = BattleAction(
+            name='phoenixbell_sonic_attack', player=player_info['id'], target=target_info['id'], match=self.match,
+            attack_components=[AttackComponent(player_stats=player_info['stats'], target_stats=target_info['stats'], scaling_stat='mATK', scaling_stat_source='player', damage_type='true', multiplier=0.75, true_damage=True)],
+            base_accuracy=1.0, qi_cost=0, action_type='summon'
+        )
+        self.match.store_action(player_info['id'], action)
+
+        if self.match.all_players_ready():
+            await self.match.execute_turn()
+            if self.match.status == 'completed': # Handle end of match
+                await self.display_final_turn()
+            else:
+                await self.display_next_turn()
+        else: # Waiting for opponent to submit move
+            waiting_embed = disnake.Embed(description=f'Waiting for opponent...')
+            await inter.edit_original_message(embeds=[*self.message.embeds[:-1], waiting_embed])
+
+
+# Generate battle embed
+def generate_battle_embed(challenger_info: dict, defender_info: dict, turn: int) -> disnake.Embed:
+
+    challenger_stats = challenger_info['stats']; defender_stats = defender_info['stats']
+
+    challenger_elements_str = '*None*' if len(challenger_stats['Elemental Affinities']) == 0 else (' '.join([f'`{element}`' for element in challenger_stats['Elemental Affinities']]))
+    defender_elements_str = '*None*' if len(defender_stats['Elemental Affinities']) == 0 else (' '.join([f'`{element}`' for element in defender_stats['Elemental Affinities']]))
+
+    challenger_summons_str = ''
+    challenger_active_summons = [ summon for summon in challenger_info['status']['summons'] if summon['active'] ]
+    if len(challenger_active_summons) > 0:
+        challenger_summons_str += 'Summons:\n'
+        for summon in challenger_active_summons:
+            challenger_summons_str += f"**{summon['name']}**: `{summon['HP']}`/`{summon['Max HP']}` HP\n"
+
+    challenger_effect_str = '*None*' if len(challenger_info['active_effects']) == 0 else (' '.join([f'`{effect}`' for effect in challenger_info['active_effects']]))
+    defender_effect_str = '*None*' if len(defender_info['active_effects']) == 0 else (' '.join([f'`{effect}`' for effect in defender_info['active_effects']]))
+    defender_summons_str = ''
+    defender_active_summons = [ summon for summon in defender_info['status']['summons'] if summon['active'] ]
+    if len(defender_active_summons) > 0:
+        defender_summons_str += 'Summons:\n'
+        for summon in defender_active_summons:
+            defender_summons_str += f"**{summon['name']}**: `{summon['HP']}`/`{summon['Max HP']}` HP\n"
+    
+    embed = disnake.Embed(
+        title=f"⚔️ PvP Battle: Turn {turn}",
+        color=disnake.Color.blue()
+    )
+    embed.add_field(
+        name=f"{challenger_info['Member'].display_name}",
+        value=f"""HP: `{challenger_stats['HP']}`/`{challenger_stats['Max HP']}`
+        Qi: `{challenger_stats['Qi']}`/`{challenger_stats['Max Qi']}`
+        Elements: {challenger_elements_str}
+        Status Effects: {challenger_effect_str}
+        {challenger_summons_str}""",
+        inline=True
+    )
+    embed.add_field(
+        name=f"{defender_info['Member'].display_name}",
+        value=f"""HP: `{defender_stats['HP']}`/`{defender_stats['Max HP']}`
+        Qi: `{defender_stats['Qi']}`/`{defender_stats['Max Qi']}`
+        Elements: {defender_elements_str}
+        Status Effects: {defender_effect_str}
+        {defender_summons_str}""",
+        inline=True
+    )
+    return embed
+
+class InitialChallengeView(View):
+    def __init__(self, guild: disnake.Guild, channel: disnake.TextChannel, challenger: disnake.Member, defender: disnake.Member):
+        super().__init__(timeout=None)  # No timeout for persistent buttons
+        self.guild = guild  # Store the guild
+        self.channel = channel  # Store the channel
+        self.challenger = challenger  # Store the challenger
+        self.defender = defender # Store the defender
+
+        self.challengerPlayer: Player = PlayerRoster().get(challenger.id)
+        self.defenderPlayer: Player = PlayerRoster().get(defender.id)
+
+    def toggle_buttons(self, enabled: bool, disable_technique_only: bool = False):
+        # Enable or disable all buttons dynamically, or just the technique button
+        for child in self.children:
+            if isinstance(child, disnake.ui.Button):
+                if disable_technique_only and child.custom_id == "use_technique":
+                    child.disabled = True
+                else:
+                    child.disabled = (not enabled)
+
+    @disnake.ui.button(label="Accept", style=disnake.ButtonStyle.success, custom_id="accept_challenge")
+    async def accept_challenge(self, button: disnake.ui.Button, inter: disnake.MessageInteraction):
+        
+        await inter.response.defer()
+        self.toggle_buttons(enabled=False) # Disable the buttons
+        await inter.message.edit(view=self)
+        
+        try:
+            player_stats = {
+                self.challengerPlayer.id: self.challengerPlayer.get_stats_dict(),
+                self.defenderPlayer.id: self.defenderPlayer.get_stats_dict()
+            }
+
+            player_action = {
+                self.challengerPlayer.id: None,
+                self.defenderPlayer.id: None
+            }
+
+            player_status = {
+                self.challengerPlayer.id: {
+                    'cooldowns': {}, # technique ID -> remaining cooldown
+                    'debuffs': [], # debuff type -> (value (if applicable), remaining cooldown)
+                    'buffs': [], # buff type -> (value, remaining cooldown)
+                    'status': {}, # status effect -> info dictionary
+                    'summons': [],
+                },
+                self.defenderPlayer.id: {
+                    'cooldowns': {}, # technique ID -> remaining cooldown
+                    'debuffs': [],
+                    'buffs': [],
+                    'status': {},
+                    'summons': [],
+                },
+            }
+            
+            turn = 1
+
+            # Get technique ID-name mapping from AllItems
+            technique_id_name_tups = await AllItems.filter(type='fight_technique').values_list('id', 'name')
+            technique_id_name_dict = { tech_id: tech_name for tech_id, tech_name in technique_id_name_tups }
+
+            player_techniques_dict = {}
+            for player in [self.challengerPlayer, self.defenderPlayer]:
+                equipped_items = await player.get_equipped_items()
+                techniques = equipped_items['techniques']
+                player_techniques_dict[player.id] = { technique: { 'Qi Cost': 20, 'name': technique_id_name_dict[technique] } for technique in techniques }
+            
+            # Create a new PvP match and add to database
+            pvpmatch = await PvpMatches.create(challenger_id=self.challengerPlayer.id, defender_id=self.defenderPlayer.id, 
+                player_stats=player_stats, player_action=player_action, player_status=player_status, created_at=disnake.utils.utcnow(), updated_at=disnake.utils.utcnow(), turn=turn)
+            
+            self._id = pvpmatch.id # Match ID
+
+            # Create the in-memory match object
+            match = PvPMatch(pvpmatch.id, self.challengerPlayer.id, self.defenderPlayer.id, player_stats, player_action, player_status, player_techniques_dict)
+
+            challenger_info = construct_player_info(match, self.guild, self.challengerPlayer.id)
+            defender_info = construct_player_info(match, self.guild, self.defenderPlayer.id)
+            
+            if self.channel:
+                # Generate battle and countdown embeds
+                battle_embed = generate_battle_embed(challenger_info, defender_info, turn)
+                initial_countdown_embed = simple_embed('', "Starting turn...", color=disnake.Color.blue())
+                
+                # Send messages to the public channel
+                accept_embed = simple_embed("Challenge Accepted!", f"{inter.author.mention} has accepted {self.challenger.mention}'s challenge!", disnake.Color.green())
+                initial_action_embed = simple_embed('', 'The battle has begun!', disnake.Color.red())
+                public_message = await self.channel.send(embeds=[accept_embed, battle_embed])
+
+                # Send messages with MainBattleViews to both players
+                player_messages = []; player_views = [] # Order is challenger, defender
+                for player, other_player in ((self.challenger, self.defender), (self.defender, self.challenger)):
+                    acceptance_message = f"Your challenge has been accepted by {other_player.mention}!" if player == self.challenger else f"You accepted the challenge from {other_player.mention}!"
+                    await player.send(embed=simple_embed("Challenge Accepted!", acceptance_message, disnake.Color.green()))
+                    
+                    playerBattleView = MainBattleView(guild=self.guild, channel=self.channel, match=match, user_id=player.id, opponent_user_id=other_player.id)
+                    player_message = await player.send(embeds=[initial_action_embed, battle_embed, initial_countdown_embed], view=playerBattleView)
+                    playerBattleView.message = player_message; playerBattleView.public_message = public_message
+                    player_messages.append(player_message); player_views.append(playerBattleView)
+                
+                player_views[0].opponent_message = player_messages[1]
+                player_views[0].opponent_view = player_views[1]
+                player_views[1].opponent_message = player_messages[0]
+                player_views[1].opponent_view = player_views[0]
+                
+            else:
+                # Respond to the opponent
+                await inter.response.send_message(f"Challenged failed due to invalid channel", ephemeral=True)
+                print(f"Channel not found or inaccessible.")
+
+        except Exception as e:
+            print(f"Error in accept_challenge: {e}")
+            await inter.response.send_message("Something went wrong. Please try again.", ephemeral=True)
+
+    @disnake.ui.button(label="Decline", style=disnake.ButtonStyle.danger, custom_id="decline_challenge")
+    async def decline_challenge(self, button: disnake.ui.Button, inter: disnake.MessageInteraction):
+        
+        self.toggle_buttons(enabled=False) # Disable the buttons
+        await inter.message.edit(view=self)
+
+        try:
+            # Send a DM to the challenger
+            challenger_embed = disnake.Embed(
+                title="Challenge Declined",
+                description=f"{inter.author.mention} has declined your challenge.",
+                color=disnake.Color.red()
+            )
+            await self.challenger.send(embed=challenger_embed)
+
+            # Respond to the opponent
+            await inter.response.send_message("You declined the challenge.", ephemeral=True)
+        except Exception as e:
+            print(f"Error in decline_challenge: {e}")
+            await inter.response.send_message("Something went wrong. Please try again.", ephemeral=True)
+
+
+class PvPCog(commands.Cog):
+    
+    def __init__(self, bot):
+        self.bot = bot
+    
+    @commands.slash_command(name="pvp")
+    async def pvp(self, inter: disnake.ApplicationCommandInteraction):
+        """Base PvP command"""
+        pass
+    
+    @pvp.sub_command(name="profile")
+    async def profile(self, inter: disnake.ApplicationCommandInteraction, member: disnake.Member = None):
+        """
+        Check your PVP combat stats
+        """
+        if member is None:
+            member = inter.author
+
+        selected_player : Player = PlayerRoster().find_player_for(inter, member)
+        stats_dict = selected_player.get_stats_dict()
+        # user_data = await Pvp.get_or_none(user_id=member.id).values_list("rank_points", "pvp_promo", "pvp_demote", "pvp_coins")
+        # rank_points, promo_num, demote_status, pvp_coins = user_data  # Shouldn't be None...
+        embed_desc_items = [f"**Username** : {member.name}"]
+        for stat_name in stats_dict:
+            embed_desc_items.append(f"**{stat_name}** : {stats_dict[stat_name]}")
+
+        embed = disnake.Embed(
+            title="Ranked Profile",
+            description='\n'.join(embed_desc_items),
+            color=disnake.Color(0x2e3135)
+        )
+        if member.avatar:
+            embed.set_thumbnail(url=member.avatar.url)
+
+        await inter.response.send_message(embed=embed)
+
+    @pvp.sub_command(name="challenge")
+    async def challenge(
+        self,
+        inter: disnake.ApplicationCommandInteraction,
+        opponent: disnake.Member
+    ):
+        """Challenge another player to a PvP battle"""
+        await inter.response.defer()
+        
+        # Get both players
+        challenger : Player = PlayerRoster().find_player_for(inter, inter.author)
+        challenged : Player = PlayerRoster().find_player_for(inter, opponent)
+        
+        if challenger is None or challenged is None:
+            await inter.send("Both players need to be registered cultivators!")
+            return
+            
+        if challenger._id == challenged._id:
+            await inter.send("You can't challenge yourself!")
+            return
+        
+        challenger_latest_match = await PvpMatches.filter(
+            (Q(challenger_id=challenger._id) | Q(defender_id=challenger._id))
+        ).order_by("-created_at").first()
+        challenged_latest_match = await PvpMatches.filter(
+            (Q(challenger_id=challenged._id) | Q(defender_id=challenged._id))
+        ).order_by("-created_at").first()
+        
+        challenger_in_match = (challenger_latest_match and challenger_latest_match.status != "completed")
+        challenged_in_match = (challenged_latest_match and challenged_latest_match.status != "completed")
+
+        if challenger_in_match and challenged_in_match:
+            await inter.send("Both players are currently unable to participate in a new match.")
+            return
+        elif challenger_in_match:
+            await inter.send(f"<@{challenger._id}> is unable to participate in a new match.")
+            return
+        elif challenged_in_match:
+            await inter.send(f"<@{challenged._id}> is unable to participate in a new match.")
+            return
+            
+        embed = disnake.Embed(
+            title="A new challenger approaches!",
+            description=f"<@{challenger.id}> has challenged you to a duel! Would you like to accept?",
+            color=disnake.Color.blue()
+        )
+
+        if inter.author.avatar:
+            embed.set_thumbnail(url=inter.author.avatar.url)
+
+        try:
+            await opponent.send(embed=embed, view=InitialChallengeView(guild=inter.guild, channel=inter.channel, challenger=inter.author, defender=opponent))
+            await inter.followup.send(f"Challenge sent to {opponent.mention}!", ephemeral=True)
+
+        except disnake.Forbidden:
+            # Handle the case where the bot cannot send a DM to the opponent
+            await inter.followup.send(f"I couldn't send a DM to {opponent.mention}. They might have DMs disabled.", ephemeral=True)
+    
+    async def update_rankings(self, player1: Player, player2: Player, winner: Optional[Player]):
+        """Update player rankings after a battle"""
+        if winner:
+            loser = player2 if winner == player1 else player1
+            await winner.pvp_stats.add_win()
+            await loser.pvp_stats.add_loss()
+        else:
+            await player1.pvp_stats.add_draw()
+            await player2.pvp_stats.add_draw()
+    
+    @pvp.sub_command(name="stats")
+    async def stats(
+        self,
+        inter: disnake.ApplicationCommandInteraction,
+        player: disnake.Member = None
+    ):
+        """View your or another player's PvP stats"""
+        target = player or inter.author
+        stats = {'wins': 5, 'losses': 3, 'draws': 2, 'win_rate': 0.5}# await PvPStats.get(target.id)
+        
+        if stats is None:
+            await inter.send(f"{target.mention} doesn't have any PvP stats yet!")
+            return
+            
+        embed = disnake.Embed(
+            title=f"⚔️ {target.display_name}'s PvP Stats",
+            description=(
+                f"**Wins:** {stats.wins}\n"
+                f"**Losses:** {stats.losses}\n"
+                f"**Draws:** {stats.draws}\n"
+                f"**Win Rate:** {stats.win_rate:.1f}%\n"
+                f"**Last Match:** {stats.last_match.strftime('%Y-%m-%d %H:%M') if stats.last_match else 'Never'}"
+            ),
+            color=0x00ff00
+        )
+        
+        await inter.send(embed=embed)
+    
+    @pvp.sub_command(name="leaderboard")
+    async def leaderboard(self, inter: disnake.ApplicationCommandInteraction):
+        """View the PvP leaderboard"""
+        # TODO: Implement leaderboard
+        await inter.send("Leaderboard coming soon!", ephemeral=True)
+
+def setup(bot):
+    bot.add_cog(PvPCog(bot))
+
+# =================================================================================
+# Define technique actions here
+# =================================================================================
+
+def get_technique_action(player: int, target: int, match: PvPMatch, technique_id: str):
+    player_stats = match.player_stats_dict[player]
+    target_stats = match.player_stats_dict[target]
+    
+    if technique_id == 'eightsplit':
+        return BattleAction(
+            # Deal 60% mATK as Earth Magic Damage, 60% mATK as Blood Magic Damage, 60% pATK as Earth Physical Damage and 60% pATK as Blood Physical Damage to all enemies
+            # TODO: This technique deals 50% more damage for each additional enemy hit
+            name = 'eightsplit', player = player, target = target, match = match,
+            action_type = 'technique',
+            attack_components = [
+                AttackComponent(player_stats=player_stats, target_stats=target_stats, scaling_stat='mATK', scaling_stat_source='player', damage_type='magical', element='Earth', multiplier=0.6, true_damage=False),
+                AttackComponent(player_stats=player_stats, target_stats=target_stats, scaling_stat='mATK', scaling_stat_source='player', damage_type='magical', element='Blood', multiplier=0.6, true_damage=False),
+                AttackComponent(player_stats=player_stats, target_stats=target_stats, scaling_stat='pATK', scaling_stat_source='player', damage_type='physical', element='Earth', multiplier=0.6, true_damage=False),
+                AttackComponent(player_stats=player_stats, target_stats=target_stats, scaling_stat='pATK', scaling_stat_source='player', damage_type='physical', element='Blood', multiplier=0.6, true_damage=False)
+            ],
+            base_accuracy = 0.9,
+            player_buffs = {},
+            target_debuffs = {},
+            qi_cost = 20,
+            cooldown = 7
+        )
+    elif technique_id == "flametsunami":
+        return BattleAction(
+            name = "flametsunami", player = player, target = target, match = match,
+            action_type = 'technique',
+            attack_components = [
+                AttackComponent(player_stats=player_stats, target_stats=target_stats, scaling_stat='pATK', scaling_stat_source='player', damage_type='physical', multiplier=1.3, true_damage=False),
+                AttackComponent(player_stats=player_stats, target_stats=target_stats, scaling_stat='mATK', scaling_stat_source='player', damage_type='magical', multiplier=1.3, true_damage=False)
+            ],
+            base_accuracy = 0.9,
+            player_buffs = {},
+            target_debuffs = {
+                'mDEF': (0.2, 2, 'prop'),
+                'pDEF': (0.2, 2, 'prop')
+            },
+            no_crit = False,
+            qi_cost = 15,
+            cooldown = 5
+        )
+    elif technique_id == "wlclaw":
+        return BattleAction(
+            # Deals 220% of mATK as 110% wind type damage and 110% lightning type damage
+            name = "wlclaw", player = player, target = target, match = match,
+            action_type = 'technique',
+            attack_components = [
+                AttackComponent(player_stats=player_stats, target_stats=target_stats, scaling_stat='mATK', scaling_stat_source='player', damage_type='magical', element='Wind', multiplier=1.1, true_damage=False),
+                AttackComponent(player_stats=player_stats, target_stats=target_stats, scaling_stat='mATK', scaling_stat_source='player', damage_type='magical', element='Lightning', multiplier=1.1, true_damage=False)
+            ],
+            base_accuracy = 0.9,
+            player_buffs = {
+                'ACC': (40, 1, 'flat'),
+            },
+            target_debuffs = {},
+            qi_cost = 20,
+            cooldown = 5
+        )
+    elif technique_id == 'shocklightning':
+        return BattleAction(
+            # Deals 275% of mATK as Magic Damage
+            name = 'shocklightning', player = player, target = target, match = match,
+            action_type = 'technique',
+            attack_components = [
+                AttackComponent(player_stats=player_stats, target_stats=target_stats, scaling_stat='mATK', scaling_stat_source='player', damage_type='magical', multiplier=2.75, true_damage=False)
+            ],
+            base_accuracy = 0.9,
+            player_buffs = {},
+            target_debuffs = {},
+            qi_cost = 20,
+            cooldown = 0
+        )
+    elif technique_id == "cottonhand":
+        return BattleAction(
+            # Deals 250% of mATK as true damage
+            name = "cottonhand", player = player, target = target, match = match,
+            action_type = 'technique',
+            attack_components = [
+                AttackComponent(player_stats=player_stats, target_stats=target_stats, scaling_stat='mATK', scaling_stat_source='player', damage_type='true', multiplier=2.5, true_damage=True)
+            ],
+            base_accuracy = 0.9,
+            player_buffs = {},
+            target_debuffs = {},
+            qi_cost = 20,
+            cooldown = 7
+        )
+    elif technique_id == "starshatter":
+        return BattleAction(
+            name = "starshatter", player = player, target = target, match = match,
+            action_type = 'technique',
+            attack_components = [
+                AttackComponent(player_stats=player_stats, target_stats=target_stats, scaling_stat='mATK', scaling_stat_source='player', damage_type='magical', multiplier=3.4, true_damage=False)
+            ],
+            base_accuracy = 0.9,
+            player_buffs = {},
+            target_debuffs = {
+                'mDEF': (0.5, 1, 'prop')
+            },
+            qi_cost = 20,
+            cooldown = 5
+        )
+    elif technique_id == "windkillfinger":
+        return BattleAction(
+            name = "windkillfinger", player = player, target = target, match = match,
+            action_type = 'technique',
+            attack_components = [
+                AttackComponent(player_stats=player_stats, target_stats=target_stats, scaling_stat='pATK', scaling_stat_source='player', damage_type='physical', multiplier=2.8, true_damage=False)
+            ],
+            base_accuracy = 0.9,
+            player_buffs = {},
+            target_debuffs = {
+                'pDEF': (0.1, 99, 'prop')
+            },
+            qi_cost = 20,
+            cooldown = 4
+        )
+    elif technique_id == "shatterclaw":
+        return BattleAction(
+            name = "shatterclaw", player = player, target = target, match = match,
+            action_type = 'technique',
+            attack_components = [
+                AttackComponent(player_stats=player_stats, target_stats=target_stats, scaling_stat='pATK', scaling_stat_source='player', damage_type='physical', multiplier=2.9, true_damage=False)
+            ],
+            base_accuracy = 0.85,
+            player_buffs = {},
+            target_debuffs = {
+                'Qi': (0.4, 99, 'prop')
+            },
+            qi_cost = 25,
+            cooldown = 5
+        )
+    elif technique_id == "skelking":
+        return BattleAction(
+            name = "skelking", player = player, target = target, match = match,
+            action_type = "technique",
+            attack_components = [], # No attack component in and of itself
+            base_accuracy = 1,
+            player_buffs = {},
+            target_debuffs = {},
+            qi_cost = 20,
+            cooldown = 0, # No cooldown, but can only be used once per match
+        )
+    elif technique_id == 'bloodagglom':
+        return BattleAction(
+            name = "bloodagglom", player = player, target = player, match = match,
+            action_type = "technique",
+            attack_components = [
+                AttackComponent(player_stats=player_stats, target_stats=player_stats, scaling_stat='Max HP', scaling_stat_source='player', damage_type='true', multiplier=0.1, true_damage=True)
+            ],
+            base_accuracy = 1,
+            player_buffs = {},
+            target_debuffs = {},
+            qi_cost = 20,
+            cooldown = 0, # No cooldown, but can only be used once per match
+        )
+    elif technique_id == 'flamecreation':
+        return BattleAction(
+            name = "flamecreation", player = player, target = player, match = match,
+            action_type = "technique",
+            attack_components = [
+                AttackComponent(player_stats=player_stats, target_stats=player_stats, scaling_stat='Max HP', scaling_stat_source='player', damage_type='true', multiplier=0.05, true_damage=True)
+            ],
+            base_accuracy = 1,
+            player_buffs = {},
+            target_debuffs = {},
+            qi_cost = 20,
+            cooldown = 0, # No cooldown, but can only be used once per match
+        )
+    elif technique_id == 'lightningcalamity':
+        # Deal 800% of user's mATK as Lightning Damage to all enemies
+        # Enemies struck by this technique have their Speed and Evasion reduced by 30% and their Defense by 20% for 5 turns.
+        # If this technique defeats an enemy or entity, trigger a second explosion dealing 200% of the user's mATK as Lightning Damage to all remaining enemies.
+        return BattleAction(
+            name = "lightningcalamity", player = player, target = target, match = match,
+            action_type = "technique",
+            attack_components = [
+                AttackComponent(player_stats=player_stats, target_stats=target_stats, scaling_stat='mATK', scaling_stat_source='player', damage_type='magical', element='Lightning', multiplier=8.0, true_damage=False)
+            ],
+            base_accuracy = 0.8,
+            player_buffs = {},
+            target_debuffs = {
+                'SPD': (0.3, 5, 'prop'),
+                'EVA': (0.3, 5, 'prop'),
+                'pDEF': (0.2, 5, 'prop'),
+                'mDEF': (0.2, 5, 'prop'),
+            },
+            qi_cost = 20,
+            cooldown = 7,
+            aoe = True # Affects all enemies (ignores taunts)
+        )
+    elif technique_id == 'resolveflame':
+        # Deals 300% of user mATK as fire type Magic Damage and 100% of user pATK as Earth type Physical Damage
+        return BattleAction(
+            name = "resolveflame", player = player, target = target, match = match,
+            action_type = "technique",
+            attack_components = [
+                AttackComponent(player_stats=player_stats, target_stats=target_stats, scaling_stat='mATK', scaling_stat_source='player', damage_type='magical', element='Fire', multiplier=3.0, true_damage=False),
+                AttackComponent(player_stats=player_stats, target_stats=target_stats, scaling_stat='pATK', scaling_stat_source='player', damage_type='physical', element='Earth', multiplier=1.0, true_damage=False)
+            ],
+            base_accuracy = 0.9,
+            player_buffs = {},
+            target_debuffs = {},
+            qi_cost = 20,
+            cooldown = 5,
+        )
+
+def get_summon_action(player: int, target: int, match: PvPMatch, summon_name: str):
+    player_stats = match.player_stats_dict[player]
+    target_stats = match.player_stats_dict[target]
+    
+    if summon_name == "Skeleton King":
+        return BattleAction(
+            name = "Skeleton King",
+            player = player,
+            target = target,
+            match = match,
+            action_type = 'summon',
+            attack_components = [
+                AttackComponent(player_stats=player_stats, target_stats=target_stats, scaling_stat='pATK', scaling_stat_source='player', damage_type='physical', element='Dark', multiplier=1, true_damage=False),
+            ],
+            base_accuracy = 1,
+            player_buffs = {},
+            target_debuffs = {},
+            no_crit = True,
+            qi_cost = 0,
+            cooldown = 0,
         )